--- conflicted
+++ resolved
@@ -40,11 +40,6 @@
 import rx.Observable;
 import rx.schedulers.Schedulers;
 
-<<<<<<< HEAD
-import java.lang.reflect.Field;
-import java.lang.reflect.Modifier;
-=======
->>>>>>> 0595124c
 import java.util.*;
 import java.util.function.Function;
 import java.util.stream.Collectors;
@@ -129,13 +124,10 @@
      * List all the resource groups in selected subscriptions.
      * @return
      */
-<<<<<<< HEAD
-=======
     @AzureOperation(
         value = "list all resource groups of selected subscription",
         type = AzureOperation.Type.SERVICE
     )
->>>>>>> 0595124c
     public List<ResourceEx<ResourceGroup>> getResourceGroups(boolean forceUpdate) throws CanceledByUserException {
         List<ResourceEx<ResourceGroup>> resourceGroups = new ArrayList<>();
         Map<SubscriptionDetail, List<ResourceGroup>> srgMap = AzureModel.getInstance()
@@ -162,14 +154,11 @@
      * @param sid subscription id
      * @return
      */
-<<<<<<< HEAD
-=======
     @AzureOperation(
         value = "delete resource group[%s]",
         params = {"$rgName"},
         type = AzureOperation.Type.SERVICE
     )
->>>>>>> 0595124c
     public void deleteResourceGroup(String rgName, String sid) {
         AzureManager azureManager = AuthMethodManager.getInstance().getAzureManager();
         Azure azure = azureManager.getAzure(sid);
@@ -236,14 +225,11 @@
         return deployments;
     }
 
-<<<<<<< HEAD
-=======
     @AzureOperation(
         value = "list all deployments of subscription[%s]",
         params = {"$sid"},
         type = AzureOperation.Type.SERVICE
     )
->>>>>>> 0595124c
     public List<Deployment> listDeploymentsBySid(String sid) {
         Azure azure = AuthMethodManager.getInstance().getAzureClient(sid);
         List<Deployment> deployments = azure.deployments().list();
@@ -256,14 +242,11 @@
      * @param rgName
      * @return
      */
-<<<<<<< HEAD
-=======
     @AzureOperation(
         value = "list all deployments of resource group[%s] in subscription[%s]",
         params = {"$name", "$sid"},
         type = AzureOperation.Type.SERVICE
     )
->>>>>>> 0595124c
     public List<ResourceEx<Deployment>> getDeploymentByRgName(String sid, String rgName) {
         List<ResourceEx<Deployment>> res = new ArrayList<>();
         Azure azure = AuthMethodManager.getInstance().getAzureClient(sid);
