/*
 * Copyright (c) Microsoft Corporation. All rights reserved.
 * Licensed under the MIT License. See License.txt in the project root for license information.
 */

package com.microsoft.azuretools.core.mvp.model;

import com.microsoft.azure.management.Azure;
<<<<<<< HEAD
import com.microsoft.azure.management.appservice.PricingTier;
import com.microsoft.azure.management.appservice.RuntimeStack;
import com.microsoft.azure.management.appservice.WebApp;
=======
import com.microsoft.azure.toolkit.lib.appservice.model.PricingTier;
>>>>>>> a4b3a119
import com.microsoft.azure.management.resources.Deployment;
import com.microsoft.azure.toolkit.lib.auth.AzureAccount;
import com.microsoft.azure.toolkit.lib.common.model.Region;
import com.microsoft.azure.toolkit.lib.common.model.ResourceGroup;
import com.microsoft.azure.toolkit.lib.common.model.Subscription;
import com.microsoft.azure.toolkit.lib.common.operation.AzureOperation;
import com.microsoft.azure.toolkit.lib.resource.AzureGroup;
import com.microsoft.azuretools.authmanage.AuthMethodManager;
import com.microsoft.azuretools.sdkmanage.AzureManager;
<<<<<<< HEAD
import com.microsoft.azuretools.utils.AzureModel;
import com.microsoft.azuretools.utils.AzureModelController;
import com.microsoft.azuretools.utils.CanceledByUserException;
import com.microsoft.azuretools.utils.WebAppUtils;
=======
>>>>>>> a4b3a119
import org.apache.commons.lang3.ArrayUtils;
import org.apache.commons.lang3.StringUtils;
import rx.Observable;
import rx.schedulers.Schedulers;

import java.util.ArrayList;
import java.util.Arrays;
import java.util.Collections;
import java.util.Comparator;
import java.util.List;
import java.util.function.Function;
import java.util.stream.Collectors;

import static com.microsoft.azure.toolkit.lib.Azure.az;
import static com.microsoft.azure.toolkit.lib.appservice.model.PricingTier.WEB_APP_PRICING;

public class AzureMvpModel {

    public static final String CANNOT_GET_RESOURCE_GROUP = "Cannot get Resource Group.";
    public static final String APPLICATION_LOG_NOT_ENABLED = "Application log is not enabled.";
    private static final PricingTier PREMIUM_P1V3 = new PricingTier("PremiumV3", "P1v3");
    private static final PricingTier PREMIUM_P2V3 = new PricingTier("PremiumV3", "P2v3");
    private static final PricingTier PREMIUM_P3V3 = new PricingTier("PremiumV3", "P3v3");
    private static final List<PricingTier> V3_PRICING_LIST = Arrays.asList(PREMIUM_P1V3, PREMIUM_P2V3, PREMIUM_P3V3);

    private AzureMvpModel() {
    }

    public static AzureMvpModel getInstance() {
        return SingletonHolder.INSTANCE;
    }

    public static String getSegment(String id, String segment) {
        if (StringUtils.isEmpty(id)) {
            return null;
        }
        final String[] attributes = id.split("/");
        int pos = ArrayUtils.indexOf(attributes, segment);
        if (pos >= 0) {
            return attributes[pos + 1];
        }
        return null;
    }

    /**
     * Get subscription by subscriptionId.
     *
     * @param sid Subscription Id
     * @return Instance of Subscription
     */
    @AzureOperation(
        name = "account|subscription.get_detail",
        params = {"sid"},
        type = AzureOperation.Type.SERVICE
    )
    public Subscription getSubscriptionById(String sid) {
        final AzureManager azureManager = AuthMethodManager.getInstance().getAzureManager();
        return azureManager.getSubscriptionById(sid);
    }

    /**
     * Get list of selected Subscriptions.
     *
     * @return List of Subscription instances
     */
    @AzureOperation(
        name = "account|subscription.get_detail.selected",
        type = AzureOperation.Type.SERVICE
    )
    public List<Subscription> getSelectedSubscriptions() {
        final List<Subscription> ret = new ArrayList<>();
        final AzureManager azureManager = AuthMethodManager.getInstance().getAzureManager();
        ret.addAll(azureManager.getSelectedSubscriptions());
        Collections.sort(ret, getComparator(Subscription::getName));
        return ret;
    }

    /**
     * List all the resource groups in specific subscription.
     * @return
     */
    @AzureOperation(
        name = "arm|rg.list.subscription|selected",
        type = AzureOperation.Type.SERVICE
    )
    public List<ResourceEx<ResourceGroup>> getResourceGroups(String sid) {
        List<ResourceEx<ResourceGroup>> resourceGroups = new ArrayList<>();
        resourceGroups.addAll(az(AzureGroup.class).list(sid).stream().map(r -> new ResourceEx<>(r, sid)).collect(Collectors.toList()));
        Collections.sort(resourceGroups, getComparator((ResourceEx<ResourceGroup> resourceGroupResourceEx) ->
                resourceGroupResourceEx.getResource().getName()));
        return resourceGroups;
    }

    /**
     * List all the resource groups in selected subscriptions.
     * @return
     */
    @AzureOperation(
            name = "arm|rg.list.subscription|selected",
            type = AzureOperation.Type.SERVICE
    )
    public List<ResourceEx<ResourceGroup>> getResourceGroups() {
        List<ResourceEx<ResourceGroup>> resourceGroups = new ArrayList<>();
        resourceGroups.addAll(az(AzureGroup.class).list().stream().map(r -> new ResourceEx<>(r, r.getSubscriptionId())).collect(Collectors.toList()));
        Collections.sort(resourceGroups, getComparator((ResourceEx<ResourceGroup> resourceGroupResourceEx) ->
                resourceGroupResourceEx.getResource().getName()));
        return resourceGroups;
    }

    /**
     *
     * @param rgName resource group name
     * @param sid subscription id
     * @return
     */
    @AzureOperation(
        name = "arm|rg.delete",
        params = {"rgName"},
        type = AzureOperation.Type.SERVICE
    )
    public void deleteResourceGroup(String rgName, String sid) {
        az(AzureGroup.class).delete(sid, rgName);
    }

    /**
     * List Resource Group by Subscription ID.
     *
     * @param sid subscription Id
     * @return List of ResourceGroup instances
     */
    @AzureOperation(
        name = "arm|rg.list.subscription",
        params = {"sid"},
        type = AzureOperation.Type.SERVICE
    )
    public List<ResourceGroup> getResourceGroupsBySubscriptionId(String sid) {
        List<ResourceGroup> ret = new ArrayList<>(az(AzureGroup.class).list(sid));
        Collections.sort(ret, getComparator(ResourceGroup::getName));
        return ret;
    }

    /**
     * Get Resource Group by Subscription ID and Resource Group name.
     */
    @AzureOperation(
        name = "arm|rg.get.subscription",
        params = {"name", "sid"},
        type = AzureOperation.Type.SERVICE
    )
    public ResourceGroup getResourceGroupBySubscriptionIdAndName(String sid, String name) throws Exception {
        try {
            return az(AzureGroup.class).get(sid, name);
        } catch (Exception e) {
            throw new Exception(CANNOT_GET_RESOURCE_GROUP);
        }
    }

    @AzureOperation(
        name = "arm|deployment.list.subscription|selected",
        type = AzureOperation.Type.SERVICE
    )
    public List<Deployment> listAllDeployments() {
        List<Deployment> deployments = new ArrayList<>();
        List<Subscription> subs = getSelectedSubscriptions();
        Observable.from(subs).flatMap((sub) ->
            Observable.create((subscriber) -> {
                List<Deployment> sidDeployments = listDeploymentsBySid(sub.getId());
                synchronized (deployments) {
                    deployments.addAll(sidDeployments);
                }
                subscriber.onCompleted();
            }).subscribeOn(Schedulers.io()), subs.size()).subscribeOn(Schedulers.io()).toBlocking().subscribe();
        Collections.sort(deployments, getComparator(Deployment::name));
        return deployments;
    }

    @AzureOperation(
        name = "arm|deployment.list.subscription",
        params = {"sid"},
        type = AzureOperation.Type.SERVICE
    )
    public List<Deployment> listDeploymentsBySid(String sid) {
        Azure azure = AuthMethodManager.getInstance().getAzureClient(sid);
        List<Deployment> deployments = azure.deployments().list();
        Collections.sort(deployments, getComparator(Deployment::name));
        return deployments;
    }

    /**
     * Get deployment by resource group name
     * @param rgName
     * @return
     */
    @AzureOperation(
        name = "arm|deployment.list.subscription|rg",
        params = {"rgName", "sid"},
        type = AzureOperation.Type.SERVICE
    )
    public List<ResourceEx<Deployment>> getDeploymentByRgName(String sid, String rgName) {
        List<ResourceEx<Deployment>> res = new ArrayList<>();
        Azure azure = AuthMethodManager.getInstance().getAzureClient(sid);
        res.addAll(azure.deployments().listByResourceGroup(rgName).stream().
            map(deployment -> new ResourceEx<>(deployment, sid)).collect(Collectors.toList()));
        Collections.sort(res,
                getComparator((ResourceEx<Deployment> deploymentResourceEx) -> deploymentResourceEx.getResource().name()));
        return res;
    }

    /**
     * List Location by Subscription ID.
     *
     * @param sid subscription Id
     * @return List of Location instances
     */
    @AzureOperation(
        name = "common|region.list.subscription",
        params = {"sid"},
        type = AzureOperation.Type.SERVICE
    )
    public List<Region> listLocationsBySubscriptionId(String sid) {
        List<Region> locations = new ArrayList<>();
        Subscription subscription = getSubscriptionById(sid);
        try {
            locations.addAll(az(AzureAccount.class).listRegions(subscription.getId()));
        } catch (Exception e) {
            e.printStackTrace();
        }
        Collections.sort(locations, getComparator(Region::getName));
        return locations;
    }

    /**
     * List all Pricing Tier supported by SDK.
     *
     * @return List of PricingTier instances.
     */
<<<<<<< HEAD
    public List<PricingTier> listPricingTier() throws IllegalAccessException {
        List<PricingTier> ret = new ArrayList<>();
        for (Field field : PricingTier.class.getDeclaredFields()) {
            int modifier = field.getModifiers();
            if (Modifier.isPublic(modifier) && Modifier.isStatic(modifier) && Modifier.isFinal(modifier)) {
                PricingTier pt = (PricingTier) field.get(null);
                ret.add(pt);
            }
        }
        ret.addAll(V3_PRICING_LIST);
        Collections.sort(ret, getComparator(PricingTier::toString));
=======
    @AzureOperation(
        name = "common.list_tiers",
        type = AzureOperation.Type.SERVICE
    )
    public List<PricingTier> listPricingTier() {
        final List<PricingTier> ret = new ArrayList<>(WEB_APP_PRICING);
        ret.sort(getComparator(PricingTier::toString));
>>>>>>> a4b3a119
        return correctPricingTiers(ret);
    }

    public List<PricingTier> listPricingTierForLinuxRuntime(final RuntimeStack runtimeStack) throws IllegalAccessException {
        return StringUtils.equalsIgnoreCase(runtimeStack.stack(), WebAppUtils.JBOSS_EAP) ? V3_PRICING_LIST : listPricingTier();
    }

    private static <T> Comparator<T> getComparator(Function<T, String> toStringMethod) {
        return (first, second) ->
                StringUtils.compareIgnoreCase(toStringMethod.apply(first), toStringMethod.apply(second));
    }

    // Remove Premium pricing tier which has performance issues with java app services
    private List<PricingTier> correctPricingTiers(final List<PricingTier> pricingTiers) {
        pricingTiers.remove(PricingTier.PREMIUM_P1);
        pricingTiers.remove(PricingTier.PREMIUM_P2);
        pricingTiers.remove(PricingTier.PREMIUM_P3);
        return pricingTiers;
    }

    private static final class SingletonHolder {
        private static final AzureMvpModel INSTANCE = new AzureMvpModel();
    }
}<|MERGE_RESOLUTION|>--- conflicted
+++ resolved
@@ -6,13 +6,7 @@
 package com.microsoft.azuretools.core.mvp.model;
 
 import com.microsoft.azure.management.Azure;
-<<<<<<< HEAD
-import com.microsoft.azure.management.appservice.PricingTier;
-import com.microsoft.azure.management.appservice.RuntimeStack;
-import com.microsoft.azure.management.appservice.WebApp;
-=======
 import com.microsoft.azure.toolkit.lib.appservice.model.PricingTier;
->>>>>>> a4b3a119
 import com.microsoft.azure.management.resources.Deployment;
 import com.microsoft.azure.toolkit.lib.auth.AzureAccount;
 import com.microsoft.azure.toolkit.lib.common.model.Region;
@@ -22,13 +16,6 @@
 import com.microsoft.azure.toolkit.lib.resource.AzureGroup;
 import com.microsoft.azuretools.authmanage.AuthMethodManager;
 import com.microsoft.azuretools.sdkmanage.AzureManager;
-<<<<<<< HEAD
-import com.microsoft.azuretools.utils.AzureModel;
-import com.microsoft.azuretools.utils.AzureModelController;
-import com.microsoft.azuretools.utils.CanceledByUserException;
-import com.microsoft.azuretools.utils.WebAppUtils;
-=======
->>>>>>> a4b3a119
 import org.apache.commons.lang3.ArrayUtils;
 import org.apache.commons.lang3.StringUtils;
 import rx.Observable;
@@ -265,19 +252,6 @@
      *
      * @return List of PricingTier instances.
      */
-<<<<<<< HEAD
-    public List<PricingTier> listPricingTier() throws IllegalAccessException {
-        List<PricingTier> ret = new ArrayList<>();
-        for (Field field : PricingTier.class.getDeclaredFields()) {
-            int modifier = field.getModifiers();
-            if (Modifier.isPublic(modifier) && Modifier.isStatic(modifier) && Modifier.isFinal(modifier)) {
-                PricingTier pt = (PricingTier) field.get(null);
-                ret.add(pt);
-            }
-        }
-        ret.addAll(V3_PRICING_LIST);
-        Collections.sort(ret, getComparator(PricingTier::toString));
-=======
     @AzureOperation(
         name = "common.list_tiers",
         type = AzureOperation.Type.SERVICE
@@ -285,12 +259,7 @@
     public List<PricingTier> listPricingTier() {
         final List<PricingTier> ret = new ArrayList<>(WEB_APP_PRICING);
         ret.sort(getComparator(PricingTier::toString));
->>>>>>> a4b3a119
         return correctPricingTiers(ret);
-    }
-
-    public List<PricingTier> listPricingTierForLinuxRuntime(final RuntimeStack runtimeStack) throws IllegalAccessException {
-        return StringUtils.equalsIgnoreCase(runtimeStack.stack(), WebAppUtils.JBOSS_EAP) ? V3_PRICING_LIST : listPricingTier();
     }
 
     private static <T> Comparator<T> getComparator(Function<T, String> toStringMethod) {
