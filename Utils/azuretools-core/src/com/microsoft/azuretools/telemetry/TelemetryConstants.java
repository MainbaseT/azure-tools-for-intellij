--- conflicted
+++ resolved
@@ -184,14 +184,10 @@
     public static final String UPDATE_A_CLUSTER = "update-a-cluster";
     public static final String SHOW_WHATS_NEW = "show-whats-new";
     public static final String UNHANDLED_EXCEPTION = "unhandled-exception";
-<<<<<<< HEAD
-=======
-
     public static final String LIST_FILE = "list-file";
     public static final String REFRESH_FILE = "refresh-file";
     public static final String OPEN_FILE = "open-file";
 
->>>>>>> 174d494c
     // property name
     public static final String WEBAPP_DEPLOY_TO_SLOT = "webappDeployToSlot";
     public static final String RUNTIME = "runtime";
