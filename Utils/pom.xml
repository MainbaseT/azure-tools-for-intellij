<!--
  ~ /**
  ~  * Copyright (c) Microsoft Corporation
  ~  * <p/>
  ~  * All rights reserved.
  ~  * <p/>
  ~  * MIT License
  ~  * <p/>
  ~  * Permission is hereby granted, free of charge, to any person obtaining a copy of this software and associated
  ~  * documentation files (the "Software"), to deal in the Software without restriction, including without limitation
  ~  * the rights to use, copy, modify, merge, publish, distribute, sublicense, and/or sell copies of the Software, and
  ~  * to permit persons to whom the Software is furnished to do so, subject to the following conditions:
  ~  * <p/>
  ~  * The above copyright notice and this permission notice shall be included in all copies or substantial portions of
  ~  * the Software.
  ~  * <p/>
  ~  * THE SOFTWARE IS PROVIDED *AS IS*, WITHOUT WARRANTY OF ANY KIND, EXPRESS OR IMPLIED, INCLUDING BUT NOT LIMITED TO
  ~  * THE WARRANTIES OF MERCHANTABILITY, FITNESS FOR A PARTICULAR PURPOSE AND NONINFRINGEMENT. IN NO EVENT SHALL THE
  ~  * AUTHORS OR COPYRIGHT HOLDERS BE LIABLE FOR ANY CLAIM, DAMAGES OR OTHER LIABILITY, WHETHER IN AN ACTION OF CONTRACT,
  ~  * TORT OR OTHERWISE, ARISING FROM, OUT OF OR IN CONNECTION WITH THE SOFTWARE OR THE USE OR OTHER DEALINGS IN THE
  ~  * SOFTWARE.
  ~  */
  -->

<project xmlns="http://maven.apache.org/POM/4.0.0" xmlns:xsi="http://www.w3.org/2001/XMLSchema-instance"
         xsi:schemaLocation="http://maven.apache.org/POM/4.0.0 http://maven.apache.org/xsd/maven-4.0.0.xsd">
    <modelVersion>4.0.0</modelVersion>
    <groupId>com.microsoft.azuretools</groupId>
    <artifactId>utils</artifactId>
<<<<<<< HEAD
    <version>3.89.0-SNAPSHOT</version>
    <packaging>pom</packaging>
    <name>${project.artifactId}-${project.version}</name>
    <properties>
        <azure.toolkit-lib.version>0.45.0-SNAPSHOT</azure.toolkit-lib.version>
        <azure.toolkit-ide-lib.version>0.45.0-SNAPSHOT</azure.toolkit-ide-lib.version>
=======
    <version>3.89.0</version>
    <packaging>pom</packaging>
    <name>${project.artifactId}-${project.version}</name>
    <properties>
        <azure.toolkit-lib.version>0.45.0</azure.toolkit-lib.version>
        <azure.toolkit-ide-lib.version>0.45.0</azure.toolkit-ide-lib.version>
>>>>>>> 2fdcac95
        <hdinsight.toolkit-ide-lib.version>0.1.1</hdinsight.toolkit-ide-lib.version>
    </properties>
    <modules>
        <module>azure-toolkit-ide-libs</module>
        <module>azure-toolkit-ide-hdinsight-libs</module>
    </modules>
</project><|MERGE_RESOLUTION|>--- conflicted
+++ resolved
@@ -27,21 +27,12 @@
     <modelVersion>4.0.0</modelVersion>
     <groupId>com.microsoft.azuretools</groupId>
     <artifactId>utils</artifactId>
-<<<<<<< HEAD
-    <version>3.89.0-SNAPSHOT</version>
-    <packaging>pom</packaging>
-    <name>${project.artifactId}-${project.version}</name>
-    <properties>
-        <azure.toolkit-lib.version>0.45.0-SNAPSHOT</azure.toolkit-lib.version>
-        <azure.toolkit-ide-lib.version>0.45.0-SNAPSHOT</azure.toolkit-ide-lib.version>
-=======
     <version>3.89.0</version>
     <packaging>pom</packaging>
     <name>${project.artifactId}-${project.version}</name>
     <properties>
         <azure.toolkit-lib.version>0.45.0</azure.toolkit-lib.version>
         <azure.toolkit-ide-lib.version>0.45.0</azure.toolkit-ide-lib.version>
->>>>>>> 2fdcac95
         <hdinsight.toolkit-ide-lib.version>0.1.1</hdinsight.toolkit-ide-lib.version>
     </properties>
     <modules>
