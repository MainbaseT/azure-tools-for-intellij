<!--
  ~ /**
  ~  * Copyright (c) Microsoft Corporation
  ~  * <p/>
  ~  * All rights reserved.
  ~  * <p/>
  ~  * MIT License
  ~  * <p/>
  ~  * Permission is hereby granted, free of charge, to any person obtaining a copy of this software and associated
  ~  * documentation files (the "Software"), to deal in the Software without restriction, including without limitation
  ~  * the rights to use, copy, modify, merge, publish, distribute, sublicense, and/or sell copies of the Software, and
  ~  * to permit persons to whom the Software is furnished to do so, subject to the following conditions:
  ~  * <p/>
  ~  * The above copyright notice and this permission notice shall be included in all copies or substantial portions of
  ~  * the Software.
  ~  * <p/>
  ~  * THE SOFTWARE IS PROVIDED *AS IS*, WITHOUT WARRANTY OF ANY KIND, EXPRESS OR IMPLIED, INCLUDING BUT NOT LIMITED TO
  ~  * THE WARRANTIES OF MERCHANTABILITY, FITNESS FOR A PARTICULAR PURPOSE AND NONINFRINGEMENT. IN NO EVENT SHALL THE
  ~  * AUTHORS OR COPYRIGHT HOLDERS BE LIABLE FOR ANY CLAIM, DAMAGES OR OTHER LIABILITY, WHETHER IN AN ACTION OF CONTRACT,
  ~  * TORT OR OTHERWISE, ARISING FROM, OUT OF OR IN CONNECTION WITH THE SOFTWARE OR THE USE OR OTHER DEALINGS IN THE
  ~  * SOFTWARE.
  ~  */
  -->

<project xmlns="http://maven.apache.org/POM/4.0.0" xmlns:xsi="http://www.w3.org/2001/XMLSchema-instance"
         xsi:schemaLocation="http://maven.apache.org/POM/4.0.0 http://maven.apache.org/xsd/maven-4.0.0.xsd">
    <modelVersion>4.0.0</modelVersion>
    <groupId>com.microsoft.azuretools</groupId>
    <artifactId>utils</artifactId>
    <version>3.85.0-SNAPSHOT</version>
    <packaging>pom</packaging>
    <name>${project.artifactId}-${project.version}</name>
    <properties>
<<<<<<< HEAD
        <azure.toolkit-lib.version>0.40.0-SNAPSHOT</azure.toolkit-lib.version>
        <azure.toolkit-ide-lib.version>0.40.0-SNAPSHOT</azure.toolkit-ide-lib.version>
        <hdinsight.toolkit-ide-lib.version>0.1.1</hdinsight.toolkit-ide-lib.version>
=======
        <azure.toolkit-lib.version>0.41.0-SNAPSHOT</azure.toolkit-lib.version>
        <azure.toolkit-ide-lib.version>0.41.0-SNAPSHOT</azure.toolkit-ide-lib.version>
        <hdinsight.toolkit-ide-lib.version>0.1.0</hdinsight.toolkit-ide-lib.version>
>>>>>>> 0a2017b3
    </properties>
    <modules>
        <module>azure-toolkit-ide-libs</module>
        <module>azure-toolkit-ide-hdinsight-libs</module>
    </modules>
</project><|MERGE_RESOLUTION|>--- conflicted
+++ resolved
@@ -31,15 +31,9 @@
     <packaging>pom</packaging>
     <name>${project.artifactId}-${project.version}</name>
     <properties>
-<<<<<<< HEAD
-        <azure.toolkit-lib.version>0.40.0-SNAPSHOT</azure.toolkit-lib.version>
-        <azure.toolkit-ide-lib.version>0.40.0-SNAPSHOT</azure.toolkit-ide-lib.version>
-        <hdinsight.toolkit-ide-lib.version>0.1.1</hdinsight.toolkit-ide-lib.version>
-=======
         <azure.toolkit-lib.version>0.41.0-SNAPSHOT</azure.toolkit-lib.version>
         <azure.toolkit-ide-lib.version>0.41.0-SNAPSHOT</azure.toolkit-ide-lib.version>
-        <hdinsight.toolkit-ide-lib.version>0.1.0</hdinsight.toolkit-ide-lib.version>
->>>>>>> 0a2017b3
+        <hdinsight.toolkit-ide-lib.version>0.1.1</hdinsight.toolkit-ide-lib.version>
     </properties>
     <modules>
         <module>azure-toolkit-ide-libs</module>
