<?xml version="1.0" encoding="UTF-8"?>
<project xmlns="http://maven.apache.org/POM/4.0.0"
         xmlns:xsi="http://www.w3.org/2001/XMLSchema-instance"
         xsi:schemaLocation="http://maven.apache.org/POM/4.0.0 http://maven.apache.org/xsd/maven-4.0.0.xsd">
    <modelVersion>4.0.0</modelVersion>
    <parent>
        <groupId>com.microsoft.azure</groupId>
        <artifactId>azure-toolkit-ide-libs</artifactId>
<<<<<<< HEAD
        <version>0.45.0-SNAPSHOT</version>
=======
        <version>0.45.0</version>
>>>>>>> 2fdcac95
    </parent>

    <artifactId>azure-toolkit-ide-cognitiveservices-lib</artifactId>

    <properties>
        <maven.compiler.source>17</maven.compiler.source>
        <maven.compiler.target>17</maven.compiler.target>
    </properties>

    <dependencies>
        <dependency>
            <groupId>com.microsoft.azure</groupId>
            <artifactId>azure-toolkit-ide-common-lib</artifactId>
        </dependency>
        <dependency>
            <groupId>com.microsoft.azure</groupId>
            <artifactId>azure-toolkit-cognitiveservices-lib</artifactId>
        </dependency>
        <dependency>
            <groupId>org.projectlombok</groupId>
            <artifactId>lombok</artifactId>
        </dependency>
        <dependency>
            <groupId>com.squareup.okhttp3</groupId>
            <artifactId>okhttp</artifactId>
        </dependency>
    </dependencies>
</project><|MERGE_RESOLUTION|>--- conflicted
+++ resolved
@@ -6,11 +6,7 @@
     <parent>
         <groupId>com.microsoft.azure</groupId>
         <artifactId>azure-toolkit-ide-libs</artifactId>
-<<<<<<< HEAD
-        <version>0.45.0-SNAPSHOT</version>
-=======
         <version>0.45.0</version>
->>>>>>> 2fdcac95
     </parent>
 
     <artifactId>azure-toolkit-ide-cognitiveservices-lib</artifactId>
