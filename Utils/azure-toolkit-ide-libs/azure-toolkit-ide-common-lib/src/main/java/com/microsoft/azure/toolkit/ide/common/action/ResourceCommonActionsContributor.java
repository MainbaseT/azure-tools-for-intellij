--- conflicted
+++ resolved
@@ -171,13 +171,8 @@
         final Function<Object, String> title = s -> Objects.nonNull(s) && favorites.exists(((AbstractAzResource<?, ?, ?>) s).getId(), null) ?
             "Unmark As Favorite" : "Mark As Favorite";
         final ActionView.Builder pinView = new ActionView.Builder(title).enabled(s -> s instanceof AbstractAzResource);
-<<<<<<< HEAD
-        pinView.iconPath(s -> favorites.exists(((AbstractAzResource<?, ?, ?>) s).getId(), null) ?
+        pinView.iconPath(s -> Objects.nonNull(s) && favorites.exists(((AbstractAzResource<?, ?, ?>) s).getId(), null) ?
             AzureIcons.Action.PIN.getIconPath() : AzureIcons.Action.UNPIN.getIconPath());
-=======
-        pinView.iconPath(s -> Objects.nonNull(s) && favorites.exists(((AbstractAzResource<?, ?, ?>) s).getId(), null) ?
-            "/icons/Common/pin.svg" : "/icons/Common/unpin.svg");
->>>>>>> 24a6efe9
         final Action<AbstractAzResource<?, ?, ?>> pinAction = new Action<>((r) -> {
             if (favorites.exists(r.getId(), null)) {
                 favorites.unpin(r.getId());
