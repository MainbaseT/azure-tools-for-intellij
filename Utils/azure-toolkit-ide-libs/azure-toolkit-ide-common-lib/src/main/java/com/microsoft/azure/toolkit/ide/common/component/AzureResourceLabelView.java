/*
 * Copyright (c) Microsoft Corporation. All rights reserved.
 * Licensed under the MIT License. See License.txt in the project root for license information.
 */

package com.microsoft.azure.toolkit.ide.common.component;

import com.microsoft.azure.toolkit.lib.common.entity.IAzureBaseResource;
import com.microsoft.azure.toolkit.lib.common.entity.IAzureResource;
import com.microsoft.azure.toolkit.lib.common.event.AzureEvent;
import com.microsoft.azure.toolkit.lib.common.event.AzureEventBus;
import com.microsoft.azure.toolkit.lib.common.event.AzureOperationEvent;
import com.microsoft.azure.toolkit.lib.common.task.AzureTaskManager;
import lombok.Getter;
import lombok.Setter;
import org.apache.commons.lang3.StringUtils;

import javax.annotation.Nonnull;
import javax.annotation.Nullable;

<<<<<<< HEAD
public class AzureResourceLabelView<T extends IAzureBaseResource<?, ?>> implements IView.Label, IView.Dynamic {
=======
public class AzureResourceLabelView<T extends IAzureResource<?>> implements NodeView {
>>>>>>> 1d3f9d91
    @Nonnull
    @Getter
    private final T resource;
    @Getter
    private final String label;
    private final AzureEventBus.EventListener<Object, AzureEvent<Object>> listener;
    @Getter
    private String description;
    @Nullable
    @Setter
    @Getter
    private Refresher refresher;

    public AzureResourceLabelView(@Nonnull T resource) {
        this.resource = resource;
        this.label = resource.name();
        this.listener = new AzureEventBus.EventListener<>(this::onEvent);
        AzureEventBus.on("common|resource.refresh", listener);
        AzureEventBus.on("common|resource.status_changed", listener);
        this.refreshView();
    }

    public void onEvent(AzureEvent<Object> event) {
        final String type = event.getType();
        final Object source = event.getSource();
        if (source instanceof IAzureResource && ((IAzureResource<?>) source).id().equals(this.resource.id())) {
            final AzureTaskManager tm = AzureTaskManager.getInstance();
            if ("common|resource.refresh".equals(type)) {
                if (((AzureOperationEvent) event).getStage() == AzureOperationEvent.Stage.AFTER) {
                    tm.runLater(this::refreshChildren);
                }
            } else if ("common|resource.status_changed".equals(type)) {
                tm.runLater(this::refreshView);
            }
        }
    }

    public void dispose() {
        AzureEventBus.off("common|resource.refresh", listener);
        AzureEventBus.off("common|resource.status_changed", listener);
        this.refresher = null;
    }

    public String getIconPath() {
        final String status = resource.status();
        final String type = resource.getClass().getSimpleName().toLowerCase();
        final String icon = StringUtils.isBlank(status) ? type : String.format("%s-%s", type, status.toLowerCase().trim());
        return String.format("/icons/%s.svg", icon);
    }
}<|MERGE_RESOLUTION|>--- conflicted
+++ resolved
@@ -18,11 +18,7 @@
 import javax.annotation.Nonnull;
 import javax.annotation.Nullable;
 
-<<<<<<< HEAD
-public class AzureResourceLabelView<T extends IAzureBaseResource<?, ?>> implements IView.Label, IView.Dynamic {
-=======
-public class AzureResourceLabelView<T extends IAzureResource<?>> implements NodeView {
->>>>>>> 1d3f9d91
+public class AzureResourceLabelView<T extends IAzureBaseResource<?, ?>> implements NodeView {
     @Nonnull
     @Getter
     private final T resource;
