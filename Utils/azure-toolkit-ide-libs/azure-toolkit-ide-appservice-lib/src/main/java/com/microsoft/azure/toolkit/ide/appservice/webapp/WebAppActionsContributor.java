/*
 * Copyright (c) Microsoft Corporation. All rights reserved.
 * Licensed under the MIT License. See License.txt in the project root for license information.
 */

package com.microsoft.azure.toolkit.ide.appservice.webapp;

import com.microsoft.azure.toolkit.ide.appservice.AppServiceActionsContributor;
import com.microsoft.azure.toolkit.ide.common.IActionsContributor;
import com.microsoft.azure.toolkit.ide.common.action.ResourceCommonActionsContributor;
import com.microsoft.azure.toolkit.lib.appservice.service.IAppService;
import com.microsoft.azure.toolkit.lib.appservice.service.impl.WebApp;
import com.microsoft.azure.toolkit.lib.appservice.service.impl.WebAppDeploymentSlot;
import com.microsoft.azure.toolkit.lib.common.action.Action;
import com.microsoft.azure.toolkit.lib.common.action.ActionGroup;
import com.microsoft.azure.toolkit.lib.common.action.ActionView;
import com.microsoft.azure.toolkit.lib.common.action.AzureActionManager;
import com.microsoft.azure.toolkit.lib.common.entity.IAzureBaseResource;
import com.microsoft.azure.toolkit.lib.common.event.AzureEventBus;
import org.apache.commons.lang3.StringUtils;

import java.util.Optional;
import java.util.function.BiConsumer;
import java.util.function.BiPredicate;
import java.util.function.Consumer;

import static com.microsoft.azure.toolkit.lib.common.operation.AzureOperationBundle.title;

public class WebAppActionsContributor implements IActionsContributor {
    public static final int INITIALIZE_ORDER = AppServiceActionsContributor.INITIALIZE_ORDER + 1;

    public static final String SERVICE_ACTIONS = "actions.webapp.service";
    public static final String WEBAPP_ACTIONS = "actions.webapp.management";
    public static final String DEPLOYMENT_SLOTS_ACTIONS = "actions.webapp.deployment_slots";
    public static final String DEPLOYMENT_SLOT_ACTIONS = "actions.webapp.deployment_slot";

<<<<<<< HEAD
    public static final Action.Id<IWebApp> REFRESH_DEPLOYMENT_SLOTS = Action.Id.of("actions.webapp.deployment_slots.refresh");
    public static final Action.Id<IWebAppDeploymentSlot> SWAP_DEPLOYMENT_SLOT = Action.Id.of("actions.webapp.deployment_slot.swap");
=======
    public static final Action.Id<IAppService<?>> OPEN_IN_BROWSER = Action.Id.of("actions.webapp.open_in_browser");
    public static final Action.Id<IAppService<?>> START_STREAM_LOG = Action.Id.of("actions.webapp.stream_log.start");
    public static final Action.Id<IAppService<?>> STOP_STREAM_LOG = Action.Id.of("actions.webapp.stream_log.stop");
    public static final Action.Id<WebApp> REFRESH_DEPLOYMENT_SLOTS = Action.Id.of("actions.webapp.deployments.refresh");
    public static final Action.Id<WebAppDeploymentSlot> SWAP_DEPLOYMENT_SLOT = Action.Id.of("action.webapp.slot.swap");
>>>>>>> 16198cef

    @Override
    public void registerGroups(AzureActionManager am) {
        final ActionGroup serviceActionGroup = new ActionGroup(
                ResourceCommonActionsContributor.SERVICE_REFRESH,
                ResourceCommonActionsContributor.CREATE
        );
        am.registerGroup(SERVICE_ACTIONS, serviceActionGroup);

        final ActionGroup webAppActionGroup = new ActionGroup(
                ResourceCommonActionsContributor.REFRESH,
                ResourceCommonActionsContributor.OPEN_PORTAL_URL,
                AppServiceActionsContributor.OPEN_IN_BROWSER,
                ResourceCommonActionsContributor.DEPLOY,
                ResourceCommonActionsContributor.SHOW_PROPERTIES,
                "---",
                ResourceCommonActionsContributor.START,
                ResourceCommonActionsContributor.STOP,
                ResourceCommonActionsContributor.RESTART,
                ResourceCommonActionsContributor.DELETE,
                "---",
                AppServiceActionsContributor.START_STREAM_LOG,
                AppServiceActionsContributor.STOP_STREAM_LOG
                // todo: add profile actions like log streaming
        );
        am.registerGroup(WEBAPP_ACTIONS, webAppActionGroup);

        final ActionGroup deploymentSlotActionGroup = new ActionGroup(
                ResourceCommonActionsContributor.REFRESH,
                ResourceCommonActionsContributor.OPEN_PORTAL_URL,
                AppServiceActionsContributor.OPEN_IN_BROWSER,
                ResourceCommonActionsContributor.SHOW_PROPERTIES,
                SWAP_DEPLOYMENT_SLOT,
                "---",
                ResourceCommonActionsContributor.START,
                ResourceCommonActionsContributor.STOP,
                ResourceCommonActionsContributor.RESTART,
                ResourceCommonActionsContributor.DELETE,
                "---",
                AppServiceActionsContributor.START_STREAM_LOG,
                AppServiceActionsContributor.STOP_STREAM_LOG
        );
        am.registerGroup(DEPLOYMENT_SLOT_ACTIONS, deploymentSlotActionGroup);

        am.registerGroup(DEPLOYMENT_SLOTS_ACTIONS, new ActionGroup(REFRESH_DEPLOYMENT_SLOTS));
    }

    @Override
    public void registerActions(AzureActionManager am) {
        final Consumer<WebApp> refresh = webApp -> AzureEventBus.emit("appservice|webapp.slot.refresh", webApp);
        final ActionView.Builder refreshView = new ActionView.Builder("Refresh", "/icons/action/refresh.svg")
                .title(s -> Optional.ofNullable(s).map(r -> title("appservice|webapp.slot.refresh", ((WebApp) r).name())).orElse(null))
                .enabled(s -> s instanceof WebApp);
        am.registerAction(REFRESH_DEPLOYMENT_SLOTS, new Action<>(refresh, refreshView));

        final Consumer<WebAppDeploymentSlot> swap = slot -> slot.webApp().swap(slot.name());
        final ActionView.Builder swapView = new ActionView.Builder("Swap With Production", "/icons/action/refresh.svg")
                .title(s -> Optional.ofNullable(s).map(r -> title("webapp.swap_deployment.deployment|app",
                        ((WebAppDeploymentSlot) s).name(), ((WebAppDeploymentSlot) s).webApp().name())).orElse(null))
                .enabled(s -> s instanceof WebAppDeploymentSlot && StringUtils.equals(((WebAppDeploymentSlot) s).status(), IAzureBaseResource.Status.RUNNING));
        am.registerAction(SWAP_DEPLOYMENT_SLOT, new Action<>(swap, swapView));
    }

    @Override
    public void registerHandlers(AzureActionManager am) {
        final BiPredicate<IAzureBaseResource<?, ?>, Object> startCondition = (r, e) -> r instanceof IAppService &&
                StringUtils.equals(r.status(), IAzureBaseResource.Status.STOPPED);
        final BiConsumer<IAzureBaseResource<?, ?>, Object> startHandler = (c, e) -> ((IAppService) c).start();
        am.registerHandler(ResourceCommonActionsContributor.START, startCondition, startHandler);

        final BiPredicate<IAzureBaseResource<?, ?>, Object> stopCondition = (r, e) -> r instanceof IAppService &&
                StringUtils.equals(r.status(), IAzureBaseResource.Status.RUNNING);
        final BiConsumer<IAzureBaseResource<?, ?>, Object> stopHandler = (c, e) -> ((IAppService) c).stop();
        am.registerHandler(ResourceCommonActionsContributor.STOP, stopCondition, stopHandler);

        final BiPredicate<IAzureBaseResource<?, ?>, Object> restartCondition = (r, e) -> r instanceof IAppService &&
                StringUtils.equals(r.status(), IAzureBaseResource.Status.RUNNING);
        final BiConsumer<IAzureBaseResource<?, ?>, Object> restartHandler = (c, e) -> ((IAppService) c).restart();
        am.registerHandler(ResourceCommonActionsContributor.RESTART, restartCondition, restartHandler);
    }

    @Override
    public int getOrder() {
        return INITIALIZE_ORDER; //after azure resource common actions registered
    }
}<|MERGE_RESOLUTION|>--- conflicted
+++ resolved
@@ -34,16 +34,8 @@
     public static final String DEPLOYMENT_SLOTS_ACTIONS = "actions.webapp.deployment_slots";
     public static final String DEPLOYMENT_SLOT_ACTIONS = "actions.webapp.deployment_slot";
 
-<<<<<<< HEAD
-    public static final Action.Id<IWebApp> REFRESH_DEPLOYMENT_SLOTS = Action.Id.of("actions.webapp.deployment_slots.refresh");
-    public static final Action.Id<IWebAppDeploymentSlot> SWAP_DEPLOYMENT_SLOT = Action.Id.of("actions.webapp.deployment_slot.swap");
-=======
-    public static final Action.Id<IAppService<?>> OPEN_IN_BROWSER = Action.Id.of("actions.webapp.open_in_browser");
-    public static final Action.Id<IAppService<?>> START_STREAM_LOG = Action.Id.of("actions.webapp.stream_log.start");
-    public static final Action.Id<IAppService<?>> STOP_STREAM_LOG = Action.Id.of("actions.webapp.stream_log.stop");
-    public static final Action.Id<WebApp> REFRESH_DEPLOYMENT_SLOTS = Action.Id.of("actions.webapp.deployments.refresh");
-    public static final Action.Id<WebAppDeploymentSlot> SWAP_DEPLOYMENT_SLOT = Action.Id.of("action.webapp.slot.swap");
->>>>>>> 16198cef
+    public static final Action.Id<WebApp> REFRESH_DEPLOYMENT_SLOTS = Action.Id.of("actions.webapp.deployment_slots.refresh");
+    public static final Action.Id<WebAppDeploymentSlot> SWAP_DEPLOYMENT_SLOT = Action.Id.of("actions.webapp.deployment_slot.swap");
 
     @Override
     public void registerGroups(AzureActionManager am) {
