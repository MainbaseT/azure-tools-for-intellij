--- conflicted
+++ resolved
@@ -65,14 +65,9 @@
         final Region historyRegion = CacheManager.getUsageHistory(Region.class).peek(regions::contains);
         final Region region = Optional.ofNullable(historyRegion).orElseGet(AppServiceConfig::getDefaultRegion);
 
-<<<<<<< HEAD
-        final String rgName = StringUtils.substring(String.format("rg-%s", appName), 0, RG_NAME_MAX_LENGTH);
+        final String rgName = Utils.generateRandomResourceName(String.format("rg-%s", namePrefix), RG_NAME_MAX_LENGTH);
         final ResourceGroup historyRg = CacheManager.getUsageHistory(ResourceGroup.class)
             .peek(r -> Objects.isNull(sub) ? subs.stream().anyMatch(s -> s.getId().equals(r.getSubscriptionId())) : r.getSubscriptionId().equals(sub.getId()));
-=======
-        final String rgName = Utils.generateRandomResourceName(String.format("rg-%s", namePrefix), RG_NAME_MAX_LENGTH);
-        final ResourceGroup historyRg = CacheManager.getUsageHistory(ResourceGroup.class).peek(r -> Objects.isNull(sub) || r.getSubscriptionId().equals(sub.getId()));
->>>>>>> 8f0574fe
         final Subscription subscription = Optional.ofNullable(sub).orElseGet(() -> Optional.ofNullable(historyRg).map(AzResource::getSubscription).orElse(null));
         final ResourceGroupConfig group = Optional.ofNullable(historyRg).map(ResourceGroupConfig::fromResource).orElseGet(() -> ResourceGroupConfig.builder().subscriptionId(sub.getId()).name(rgName).region(region).build());
 
