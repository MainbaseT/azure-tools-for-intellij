--- conflicted
+++ resolved
@@ -29,12 +29,8 @@
     public static final String SERVER_ACTIONS = "actions.sqlserver.server";
 
     private static final String NAME_PREFIX = "SqlServer Server - %s";
-<<<<<<< HEAD
-    public static final Action.Id<AzResource<?, ?, ?>> OPEN_DATABASE_TOOL = com.microsoft.azure.toolkit.lib.common.action.Action.Id.of("action.sqlserver.open_database_tool");
-=======
     public static final Action.Id<AzResource<?, ?, ?>> OPEN_DATABASE_TOOL = Action.Id.of("action.sqlserver.open_database_tool");
     public static final Action.Id<ResourceGroup> GROUP_CREATE_SQLSERVER = Action.Id.of("action.sqlserver.create_server.group");
->>>>>>> 24a6efe9
 
     @Override
     public void registerActions(AzureActionManager am) {
