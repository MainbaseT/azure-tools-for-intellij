--- conflicted
+++ resolved
@@ -29,12 +29,8 @@
     public static final String SERVER_ACTIONS = "actions.mysql.server";
 
     private static final String NAME_PREFIX = "MySQL Server - %s";
-<<<<<<< HEAD
-    public static final Action.Id<AzResource<?, ?, ?>> OPEN_DATABASE_TOOL = com.microsoft.azure.toolkit.lib.common.action.Action.Id.of("action.mysql.open_database_tool");
-=======
     public static final Action.Id<AzResource<?, ?, ?>> OPEN_DATABASE_TOOL = Action.Id.of("action.mysql.open_database_tool");
     public static final Action.Id<ResourceGroup> GROUP_CREATE_MYSQL = Action.Id.of("action.mysql.create_server.group");
->>>>>>> 24a6efe9
 
     @Override
     public void registerActions(AzureActionManager am) {
