<?xml version="1.0" encoding="UTF-8"?>
<project xmlns="http://maven.apache.org/POM/4.0.0"
         xmlns:xsi="http://www.w3.org/2001/XMLSchema-instance"
         xsi:schemaLocation="http://maven.apache.org/POM/4.0.0 http://maven.apache.org/xsd/maven-4.0.0.xsd">
    <parent>
        <artifactId>azure-toolkit-ide-libs</artifactId>
        <groupId>com.microsoft.azure</groupId>
<<<<<<< HEAD
        <version>0.18.0-SNAPSHOT</version>
=======
        <version>0.19.0</version>
>>>>>>> 0a656e39
    </parent>
    <modelVersion>4.0.0</modelVersion>

    <artifactId>azure-toolkit-ide-database-lib</artifactId>

    <properties>
        <maven.compiler.source>8</maven.compiler.source>
        <maven.compiler.target>8</maven.compiler.target>
    </properties>
    <dependencies>
        <dependency>
            <groupId>com.microsoft.azure</groupId>
            <artifactId>azure-toolkit-common-lib</artifactId>
        </dependency>
        <dependency>
            <groupId>com.microsoft.azure</groupId>
            <artifactId>azure-toolkit-postgre-lib</artifactId>
        </dependency>
        <dependency>
            <groupId>com.microsoft.azure</groupId>
            <artifactId>azure-toolkit-mysql-lib</artifactId>
        </dependency>
        <dependency>
            <groupId>com.microsoft.azure</groupId>
            <artifactId>azure-toolkit-sqlserver-lib</artifactId>
        </dependency>
        <dependency>
            <groupId>com.microsoft.azure</groupId>
            <artifactId>azure-toolkit-ide-common-lib</artifactId>
        </dependency>
    </dependencies>

</project><|MERGE_RESOLUTION|>--- conflicted
+++ resolved
@@ -5,11 +5,7 @@
     <parent>
         <artifactId>azure-toolkit-ide-libs</artifactId>
         <groupId>com.microsoft.azure</groupId>
-<<<<<<< HEAD
-        <version>0.18.0-SNAPSHOT</version>
-=======
         <version>0.19.0</version>
->>>>>>> 0a656e39
     </parent>
     <modelVersion>4.0.0</modelVersion>
 
