--- conflicted
+++ resolved
@@ -6,13 +6,10 @@
 
 ### Added
 
-<<<<<<< HEAD
 - Support for Azure Redis
 - Support for Azure KeyVault
 - Support for Azure Storage accounts
-=======
 - Edit and Continue for Function run configuration
->>>>>>> b94daf5a
 
 ### Fixed
 
