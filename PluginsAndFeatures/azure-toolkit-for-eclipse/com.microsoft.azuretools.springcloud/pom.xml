--- conflicted
+++ resolved
@@ -13,11 +13,7 @@
     <dependency>
       <groupId>com.microsoft.azure</groupId>
       <artifactId>azure-toolkit-ide-springcloud-lib</artifactId>
-<<<<<<< HEAD
-      <version>0.45.0-SNAPSHOT</version>
-=======
       <version>0.45.0</version>
->>>>>>> 2fdcac95
     </dependency>
   </dependencies>
   <build>
