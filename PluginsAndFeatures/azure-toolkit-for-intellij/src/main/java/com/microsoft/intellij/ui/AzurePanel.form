--- conflicted
+++ resolved
@@ -217,9 +217,6 @@
         </constraints>
         <properties/>
       </component>
-<<<<<<< HEAD
-      <component id="b1cd6" class="javax.swing.JLabel" binding="lblRows">
-=======
       <component id="f7f60" class="com.intellij.ui.JBIntSpinner" binding="queryRowNumber" custom-create="true">
         <constraints>
           <grid row="18" column="1" row-span="1" col-span="1" vsize-policy="0" hsize-policy="3" anchor="0" fill="1" indent="0" use-parent-layout="false"/>
@@ -227,18 +224,11 @@
         <properties/>
       </component>
       <component id="47708" class="javax.swing.JLabel">
->>>>>>> fd073eb0
         <constraints>
           <grid row="20" column="0" row-span="1" col-span="1" vsize-policy="0" hsize-policy="0" anchor="8" fill="0" indent="0" use-parent-layout="false"/>
         </constraints>
         <properties>
-<<<<<<< HEAD
-          <horizontalTextPosition value="2"/>
-          <text value="Number of rows:"/>
-          <toolTipText value="Specify the number of rows returned by per query"/>
-=======
           <text value="Consumer group name:"/>
->>>>>>> fd073eb0
         </properties>
       </component>
       <component id="19e13" class="com.intellij.ui.TitledSeparator">
