/*
 * Copyright (c) Microsoft Corporation. All rights reserved.
 * Licensed under the MIT License. See License.txt in the project root for license information.
 */

package com.microsoft.intellij.ui;

import com.azure.core.management.AzureEnvironment;
import com.intellij.icons.AllIcons;
import com.intellij.openapi.fileChooser.FileChooserDescriptorFactory;
import com.intellij.openapi.ui.ComponentWithBrowseButton;
import com.intellij.openapi.ui.Messages;
import com.intellij.openapi.ui.TextComponentAccessor;
import com.intellij.openapi.ui.ValidationInfo;
import com.intellij.openapi.util.io.FileUtil;
import com.intellij.ui.JBIntSpinner;
import com.intellij.ui.SimpleListCellRenderer;
import com.intellij.ui.components.ActionLink;
import com.intellij.ui.components.JBScrollPane;
import com.intellij.util.ui.JBUI;
import com.intellij.util.ui.UIUtil;
import com.microsoft.azure.toolkit.ide.common.dotnet.DotnetRuntimeHandler;
import com.microsoft.azure.toolkit.ide.common.store.AzureConfigInitializer;
import com.microsoft.azure.toolkit.intellij.common.AzureTextInput;
import com.microsoft.azure.toolkit.intellij.common.component.AzureFileInput;
import com.microsoft.azure.toolkit.intellij.connector.Password;
import com.microsoft.azure.toolkit.lib.Azure;
import com.microsoft.azure.toolkit.lib.AzureConfiguration;
import com.microsoft.azure.toolkit.lib.auth.AzureAccount;
import com.microsoft.azure.toolkit.lib.auth.AzureCloud;
import com.microsoft.azure.toolkit.lib.auth.AzureEnvironmentUtils;
import com.microsoft.azure.toolkit.lib.common.action.AzureActionManager;
import com.microsoft.azure.toolkit.lib.common.form.AzureValidationInfo;
import com.microsoft.azure.toolkit.lib.legacy.function.FunctionCoreToolsCombobox;
import com.microsoft.azuretools.authmanage.CommonSettings;
import com.microsoft.azuretools.authmanage.IdeAzureAccount;
import com.microsoft.azuretools.telemetrywrapper.EventUtil;
import com.microsoft.intellij.AzurePlugin;
import lombok.extern.slf4j.Slf4j;
import org.apache.commons.io.FileUtils;
import org.apache.commons.io.FilenameUtils;
import org.apache.commons.lang3.BooleanUtils;
import org.apache.commons.lang3.ObjectUtils;
import org.apache.commons.lang3.StringUtils;

import javax.annotation.Nonnull;
import javax.annotation.Nullable;
import javax.swing.FocusManager;
import javax.swing.*;
import java.awt.*;
import java.awt.event.ItemEvent;
import java.io.File;
import java.util.Arrays;
import java.util.List;
import java.util.Objects;
import java.util.Optional;
import java.util.stream.Collectors;

import static com.microsoft.azure.toolkit.ide.appservice.function.FunctionAppActionsContributor.DOWNLOAD_CORE_TOOLS;
import static com.microsoft.azure.toolkit.ide.common.action.ResourceCommonActionsContributor.INSTALL_DOTNET_RUNTIME;
import static com.microsoft.azure.toolkit.intellij.common.AzureBundle.message;
import static com.microsoft.azuretools.telemetry.TelemetryConstants.ACCOUNT;
import static com.microsoft.azuretools.telemetry.TelemetryConstants.SIGNOUT;

@Slf4j
public class AzurePanel implements AzureAbstractConfigurablePanel {
    private static final String DISPLAY_NAME = "Azure";
    private JPanel contentPane;
    private JCheckBox allowTelemetryCheckBox;
    private JTextPane allowTelemetryComment;
    private JComboBox<AzureEnvironment> azureEnvironmentComboBox;
    private JComboBox<Password.SaveType> savePasswordComboBox;
    private FunctionCoreToolsCombobox funcCoreToolsPath;
    private JLabel azureEnvDesc;
    private AzureFileInput txtStorageExplorer;
    private JBIntSpinner txtPageSize;
    private AzureTextInput txtLabelFields;
    private ActionLink installFuncCoreToolsAction;
    private AzureFileInput dotnetRuntimePath;
    private ActionLink installDotnetRuntime;
    private JBIntSpinner queryRowNumber;
    private JCheckBox enableAuthPersistence;
<<<<<<< HEAD
    private JLabel lblDocumentsLabelFields;
    private JLabel lblPageSize;
    private JLabel lblRows;
=======
    private AzureTextInput consumerGroupName;
>>>>>>> cba5ac98

    private AzureConfiguration originalConfig;

    @Override
    public void init() {
        if (AzurePlugin.IS_ANDROID_STUDIO) {
            return;
        }
        Messages.configureMessagePaneUi(allowTelemetryComment, message("settings.root.telemetry.notice"));
        allowTelemetryComment.setForeground(UIUtil.getContextHelpForeground());
        final ComboBoxModel<AzureEnvironment> envModel = new DefaultComboBoxModel<>(Azure.az(AzureCloud.class).list().toArray(new AzureEnvironment[0]));
        azureEnvironmentComboBox.setModel(envModel);
        azureEnvironmentComboBox.setRenderer(new SimpleListCellRenderer<>() {
            @Override
            public void customize(@Nonnull JList list, AzureEnvironment value, int index, boolean selected, boolean hasFocus) {
                setText(azureEnvironmentDisplayString(value));
            }
        });
        final ComboBoxModel<Password.SaveType> saveTypeModel = new DefaultComboBoxModel<>(Password.SaveType.values());
        savePasswordComboBox.setModel(saveTypeModel);
        savePasswordComboBox.setRenderer(new SimpleListCellRenderer<>() {
            @Override
            public void customize(@Nonnull JList<? extends Password.SaveType> list, Password.SaveType value, int index, boolean selected, boolean hasFocus) {
                setText(value.title());
            }
        });

        azureEnvDesc.setForeground(UIUtil.getContextHelpForeground());
        azureEnvDesc.setMaximumSize(new Dimension());
        azureEnvironmentComboBox.addItemListener(e -> {
            if (e.getStateChange() == ItemEvent.SELECTED) {
                displayDescriptionForAzureEnv();
            }
        });

        displayDescriptionForAzureEnv();

        final AzureConfiguration config = Azure.az().config();
        if (Objects.isNull(config.getDatabasePasswordSaveType())) {
            config.setDatabasePasswordSaveType(Password.SaveType.UNTIL_RESTART.name());
        }
        setData(config);
        this.lblRows.setIcon(AllIcons.General.ContextHelp);
        this.lblPageSize.setIcon(AllIcons.General.ContextHelp);
        this.lblDocumentsLabelFields.setIcon(AllIcons.General.ContextHelp);
    }

    public void setData(AzureConfiguration config) {
        this.originalConfig = config;
        final AzureEnvironment oldEnv = ObjectUtils.firstNonNull(AzureEnvironmentUtils.stringToAzureEnvironment(config.getCloud()), AzureEnvironment.AZURE);
        final String oldPasswordSaveType = config.getDatabasePasswordSaveType();
        final boolean oldTelemetryEnabled = BooleanUtils.isNotFalse(config.getTelemetryEnabled());
        final boolean oldEnableAuthPersistence = config.isAuthPersistenceEnabled();
        final String oldFuncCoreToolsPath = config.getFunctionCoreToolsPath();
        azureEnvironmentComboBox.setSelectedItem(oldEnv);
        savePasswordComboBox.setSelectedItem(Optional.ofNullable(oldPasswordSaveType).map(Password.SaveType::valueOf).orElse(Password.SaveType.UNTIL_RESTART));
        if (StringUtils.isNotBlank(oldFuncCoreToolsPath)) {
            funcCoreToolsPath.setValue(oldFuncCoreToolsPath);
        }
        if (StringUtils.isNotBlank(config.getStorageExplorerPath())) {
            txtStorageExplorer.setValue(config.getStorageExplorerPath());
        }
        if (StringUtils.isNotBlank(config.getDotnetRuntimePath())) {
            dotnetRuntimePath.setValue(config.getDotnetRuntimePath());
        }
        allowTelemetryCheckBox.setSelected(oldTelemetryEnabled);
        enableAuthPersistence.setSelected(oldEnableAuthPersistence);
        txtPageSize.setNumber(config.getPageSize());
        queryRowNumber.setValue(config.getMonitorQueryRowNumber());
        txtLabelFields.setValue(String.join(";", config.getDocumentsLabelFields()));
        consumerGroupName.setValue(config.getEventHubsConsumerGroup());
    }

    public AzureConfiguration getData() {
        final AzureConfiguration data = new AzureConfiguration();
        data.setCloud(AzureEnvironmentUtils.azureEnvironmentToString((AzureEnvironment) azureEnvironmentComboBox.getSelectedItem()));
        data.setDatabasePasswordSaveType(Optional.ofNullable(savePasswordComboBox.getSelectedItem())
            .map(i -> ((Password.SaveType) i).name())
            .orElse(Password.SaveType.UNTIL_RESTART.name()));
        data.setTelemetryEnabled(allowTelemetryCheckBox.isSelected());
        data.setAuthPersistenceEnabled(enableAuthPersistence.isSelected());
        if (Objects.nonNull(funcCoreToolsPath.getSelectedItem())) {
            data.setFunctionCoreToolsPath((String) funcCoreToolsPath.getSelectedItem());
        } else if (funcCoreToolsPath.getRawValue() instanceof String) {
            data.setFunctionCoreToolsPath((String) funcCoreToolsPath.getRawValue());
        }
        if (StringUtils.isNotBlank(txtStorageExplorer.getValue())) {
            data.setStorageExplorerPath(txtStorageExplorer.getValue());
        }
        if (Objects.nonNull(txtPageSize.getValue())) {
            data.setPageSize(txtPageSize.getNumber());
        }
        if (Objects.nonNull(queryRowNumber.getValue())) {
            data.setMonitorQueryRowNumber(queryRowNumber.getNumber());
        }
        if (StringUtils.isNotEmpty(txtLabelFields.getValue())) {
            final List<String> fields = Arrays.stream(txtLabelFields.getValue().split(";")).collect(Collectors.toList());
            data.setDocumentsLabelFields(fields);
        }
        if (StringUtils.isNoneBlank(dotnetRuntimePath.getValue())) {
            data.setDotnetRuntimePath(dotnetRuntimePath.getValue());
        }
        if (StringUtils.isNotBlank(consumerGroupName.getValue())) {
            data.setEventHubsConsumerGroup(consumerGroupName.getValue());
        }
        return data;
    }

    private void displayDescriptionForAzureEnv() {
        if (IdeAzureAccount.getInstance().isLoggedIn()) {
            final AzureEnvironment currentEnv = Azure.az(AzureCloud.class).getOrDefault();
            final String currentEnvStr = azureEnvironmentToString(currentEnv);
            if (Objects.equals(currentEnv, azureEnvironmentComboBox.getSelectedItem())) {
                setTextToLabel(azureEnvDesc, "You are currently signed in with environment: " + currentEnvStr);
                azureEnvDesc.setIcon(AllIcons.General.Information);
            } else {
                setTextToLabel(azureEnvDesc,
                    String.format("You are currently signed in to environment: %s, your change will sign out your account.", currentEnvStr));
                azureEnvDesc.setIcon(AllIcons.General.Warning);
            }
        } else {
            setTextToLabel(azureEnvDesc, "You are currently not signed in, the environment will be applied when you sign in next time.");
            azureEnvDesc.setIcon(AllIcons.General.Warning);
        }
    }

    private static void setTextToLabel(@Nonnull JLabel label, @Nonnull String text) {
        label.setText("<html>" + text + "</html>");
    }

    private static String azureEnvironmentDisplayString(@Nonnull AzureEnvironment env) {
        return String.format("%s - %s", azureEnvironmentToString(env), env.getActiveDirectoryEndpoint());
    }

    private static String azureEnvironmentToString(@Nonnull AzureEnvironment env) {
        final String name = AzureEnvironmentUtils.getCloudName(env);
        return StringUtils.removeEnd(name, "Cloud");
    }

    @Override
    public JComponent getPanel() {
        final JBScrollPane pane = new JBScrollPane(contentPane);
        pane.setBorder(JBUI.Borders.empty());
        return pane;
    }

    @Override
    public String getDisplayName() {
        return DISPLAY_NAME;
    }

    @Override
    public boolean doOKAction() {
        if (IdeAzureAccount.getInstance().isLoggedIn()) {
            final AzureEnvironment currentEnv = Azure.az(AzureCloud.class).getOrDefault();
            if (!Objects.equals(currentEnv, azureEnvironmentComboBox.getSelectedItem())) {
                EventUtil.executeWithLog(ACCOUNT, SIGNOUT, (operation) -> {
                    Azure.az(AzureAccount.class).logout();
                });
            }
        }
        final AzureConfiguration newConfig = getData();
        // set partial config to global config
        this.originalConfig.setCloud(newConfig.getCloud());
        this.originalConfig.setTelemetryEnabled(newConfig.getTelemetryEnabled());
        this.originalConfig.setAuthPersistenceEnabled(newConfig.isAuthPersistenceEnabled());
        this.originalConfig.setDatabasePasswordSaveType(newConfig.getDatabasePasswordSaveType());
        this.originalConfig.setFunctionCoreToolsPath(newConfig.getFunctionCoreToolsPath());
        final String userAgent = String.format(AzurePlugin.USER_AGENT, AzurePlugin.PLUGIN_VERSION,
            this.originalConfig.getTelemetryEnabled() ? this.originalConfig.getMachineId() : StringUtils.EMPTY);
        this.originalConfig.setUserAgent(userAgent);
        this.originalConfig.setStorageExplorerPath(newConfig.getStorageExplorerPath());
        this.originalConfig.setPageSize(newConfig.getPageSize());
        this.originalConfig.setDocumentsLabelFields(newConfig.getDocumentsLabelFields());
        this.originalConfig.setDotnetRuntimePath(newConfig.getDotnetRuntimePath());
        this.originalConfig.setMonitorQueryRowNumber(newConfig.getMonitorQueryRowNumber());
        this.originalConfig.setEventHubsConsumerGroup(newConfig.getEventHubsConsumerGroup());
        CommonSettings.setUserAgent(newConfig.getUserAgent());

        if (StringUtils.isNotBlank(newConfig.getCloud())) {
            Azure.az(AzureCloud.class).setByName(newConfig.getCloud());
        }
        AzureConfigInitializer.saveAzConfig();
        return true;
    }

    @Nullable
    @Override
    public String getSelectedValue() {
        return null;
    }

    @Nullable
    @Override
    public ValidationInfo doValidate() {
        return null;
    }

    @Nullable
    @Override
    public String getHelpTopic() {
        return null;
    }

    @Override
    public boolean isModified() {
        if (originalConfig == null) {
            return false;
        }
        final AzureConfiguration newConfig = getData();
        final AzureEnvironment newEnv = AzureEnvironmentUtils.stringToAzureEnvironment(newConfig.getCloud());
        final AzureEnvironment oldEnv = AzureEnvironmentUtils.stringToAzureEnvironment(originalConfig.getCloud());
        return !Objects.equals(newEnv, oldEnv) ||
            !StringUtils.equalsIgnoreCase(newConfig.getDatabasePasswordSaveType(), originalConfig.getDatabasePasswordSaveType()) ||
            !StringUtils.equalsIgnoreCase(newConfig.getFunctionCoreToolsPath(), originalConfig.getFunctionCoreToolsPath()) ||
            !StringUtils.equalsIgnoreCase(newConfig.getStorageExplorerPath(), originalConfig.getStorageExplorerPath()) ||
            !StringUtils.equalsIgnoreCase(newConfig.getDotnetRuntimePath(), originalConfig.getDotnetRuntimePath()) ||
            !Objects.equals(newConfig.getTelemetryEnabled(), originalConfig.getTelemetryEnabled()) ||
            !Objects.equals(newConfig.isAuthPersistenceEnabled(), originalConfig.isAuthPersistenceEnabled()) ||
            !Objects.equals(newConfig.getPageSize(), originalConfig.getPageSize()) ||
            !Objects.equals(newConfig.getMonitorQueryRowNumber(), originalConfig.getMonitorQueryRowNumber()) ||
            !Objects.equals(newConfig.getEventHubsConsumerGroup(), originalConfig.getEventHubsConsumerGroup()) ||
            !Objects.equals(newConfig.getDocumentsLabelFields(), originalConfig.getDocumentsLabelFields());
    }

    @Override
    public void reset() {
        setData(originalConfig);
    }

    private void createUIComponents() {
        this.txtPageSize = new JBIntSpinner(99, 1, 999);
        this.queryRowNumber = new JBIntSpinner(200, 1, 5000);
        this.funcCoreToolsPath = new FunctionCoreToolsCombobox(null, false);
        this.funcCoreToolsPath.setPrototypeDisplayValue(StringUtils.EMPTY);
        this.txtStorageExplorer = new AzureFileInput();
        this.txtStorageExplorer.addActionListener(new ComponentWithBrowseButton.BrowseFolderActionListener<>("Select Path of Azure Storage Explorer", null, txtStorageExplorer,
            null, FileChooserDescriptorFactory.createSingleLocalFileDescriptor(), TextComponentAccessor.TEXT_FIELD_WHOLE_TEXT));
        this.txtStorageExplorer.addValidator(this::validateStorageExplorerPath);
        this.dotnetRuntimePath = new AzureFileInput();
        // noinspection DialogTitleCapitalization
        this.dotnetRuntimePath.addActionListener(new ComponentWithBrowseButton.BrowseFolderActionListener<>("Select Path of .NET Runtime", null, dotnetRuntimePath,
            null, FileChooserDescriptorFactory.createSingleFolderDescriptor(), TextComponentAccessor.TEXT_FIELD_WHOLE_TEXT));
        this.dotnetRuntimePath.addValidator(this::validateDotnetRuntime);
        this.installFuncCoreToolsAction = new ActionLink("Install the latest version", e -> {
            FocusManager.getCurrentManager().getActiveWindow().dispose();
            AzureActionManager.getInstance().getAction(DOWNLOAD_CORE_TOOLS).handle(null);
        });

        this.installDotnetRuntime = new ActionLink("Install .NET runtime", e -> {
            FocusManager.getCurrentManager().getActiveWindow().dispose();
            AzureActionManager.getInstance().getAction(INSTALL_DOTNET_RUNTIME).handle(null);
        });
    }

    public AzureValidationInfo validateStorageExplorerPath() {
        final String path = txtStorageExplorer.getValue();
        if (StringUtils.isEmpty(path)) {
            return AzureValidationInfo.ok(txtStorageExplorer);
        }
        if (!FileUtil.exists(path)) {
            return AzureValidationInfo.error("Target file does not exist", txtStorageExplorer);
        }
        final String fileName = FilenameUtils.getName(path);
        if (!(StringUtils.containsIgnoreCase(fileName, "storage") && StringUtils.containsIgnoreCase(fileName, "explorer"))) {
            return AzureValidationInfo.error("Please select correct path for storage explorer", txtStorageExplorer);
        }
        return AzureValidationInfo.ok(txtStorageExplorer);
    }

    private AzureValidationInfo validateDotnetRuntime() {
        final String path = dotnetRuntimePath.getValue();
        if (StringUtils.isEmpty(path)) {
            return AzureValidationInfo.ok(dotnetRuntimePath);
        }
        if (!FileUtil.exists(path)) {
            return AzureValidationInfo.error("Target directory does not exist", dotnetRuntimePath);
        }
        if (!FileUtils.isDirectory(new File(path))) {
            return AzureValidationInfo.error(".NET runtime path should be a directory", dotnetRuntimePath);
        }
        if (!DotnetRuntimeHandler.isDotnetRuntimeInstalled(path)) {
            return AzureValidationInfo.error("invalid .NET runtime path", dotnetRuntimePath);
        }
        // todo: make sure dotnet exists in current folder
        return AzureValidationInfo.ok(dotnetRuntimePath);
    }
}<|MERGE_RESOLUTION|>--- conflicted
+++ resolved
@@ -80,13 +80,10 @@
     private ActionLink installDotnetRuntime;
     private JBIntSpinner queryRowNumber;
     private JCheckBox enableAuthPersistence;
-<<<<<<< HEAD
     private JLabel lblDocumentsLabelFields;
     private JLabel lblPageSize;
     private JLabel lblRows;
-=======
     private AzureTextInput consumerGroupName;
->>>>>>> cba5ac98
 
     private AzureConfiguration originalConfig;
 
