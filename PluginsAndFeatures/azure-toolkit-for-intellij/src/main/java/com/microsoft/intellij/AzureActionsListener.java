/*
 * Copyright (c) Microsoft Corporation. All rights reserved.
 * Licensed under the MIT License. See License.txt in the project root for license information.
 */

package com.microsoft.intellij;

import com.azure.core.implementation.http.HttpClientProviders;
import com.azure.core.management.AzureEnvironment;
import com.google.gson.Gson;
import com.intellij.ide.AppLifecycleListener;
import com.intellij.openapi.actionSystem.ActionManager;
import com.intellij.openapi.actionSystem.DefaultActionGroup;
import com.intellij.openapi.actionSystem.IdeActions;
import com.intellij.openapi.diagnostic.Logger;
import com.microsoft.applicationinsights.core.dependencies.apachecommons.lang3.exception.ExceptionUtils;
import com.microsoft.azure.cosmosspark.CosmosSparkClusterOpsCtrl;
import com.microsoft.azure.cosmosspark.serverexplore.cosmossparknode.CosmosSparkClusterOps;
import com.microsoft.azure.hdinsight.common.HDInsightHelperImpl;
import com.microsoft.azure.hdinsight.common.HDInsightLoader;
import com.microsoft.azure.toolkit.ide.common.store.AzureStoreManager;
import com.microsoft.azure.toolkit.ide.common.store.DefaultMachineStore;
import com.microsoft.azure.toolkit.intellij.common.action.IntellijAzureActionManager;
import com.microsoft.azure.toolkit.intellij.common.messager.IntellijAzureMessager;
import com.microsoft.azure.toolkit.intellij.common.settings.IntellijStore;
import com.microsoft.azure.toolkit.intellij.common.task.IntellijAzureTaskManager;
import com.microsoft.azure.toolkit.lib.Azure;
import com.microsoft.azure.toolkit.lib.auth.AzureAccount;
import com.microsoft.azure.toolkit.lib.common.messager.AzureMessager;
import com.microsoft.azure.toolkit.lib.common.messager.ExceptionNotification;
import com.microsoft.azure.toolkit.lib.common.operation.AzureOperation;
import com.microsoft.azure.toolkit.lib.common.task.AzureRxTaskManager;
import com.microsoft.azure.toolkit.lib.common.task.AzureTaskManager;
import com.microsoft.azure.toolkit.lib.common.telemetry.AzureTelemeter;
import com.microsoft.azure.toolkit.lib.common.telemetry.AzureTelemetry;
import com.microsoft.azuretools.authmanage.CommonSettings;
import com.microsoft.azuretools.azurecommons.util.FileUtil;
import com.microsoft.azuretools.core.mvp.ui.base.AppSchedulerProvider;
import com.microsoft.azuretools.core.mvp.ui.base.MvpUIHelperFactory;
import com.microsoft.azuretools.core.mvp.ui.base.SchedulerProviderFactory;
import com.microsoft.azuretools.service.ServiceManager;
import com.microsoft.intellij.helpers.IDEHelperImpl;
import com.microsoft.intellij.helpers.MvpUIHelperImpl;
import com.microsoft.intellij.helpers.UIHelperImpl;
import com.microsoft.intellij.secure.IdeaTrustStrategy;
import com.microsoft.intellij.secure.IntelliJSecureStore;
import com.microsoft.intellij.serviceexplorer.NodeActionsMap;
import com.microsoft.intellij.util.NetworkDiagnose;
import com.microsoft.intellij.util.PluginHelper;
import com.microsoft.intellij.util.PluginUtil;
import com.microsoft.tooling.msservices.components.DefaultLoader;
import com.microsoft.tooling.msservices.components.PluginComponent;
import com.microsoft.tooling.msservices.components.PluginSettings;
import com.microsoft.tooling.msservices.serviceexplorer.Node;
import lombok.Lombok;
import lombok.extern.slf4j.Slf4j;
import org.apache.commons.lang3.StringUtils;
import org.apache.http.ssl.TrustStrategy;
import org.jetbrains.annotations.NotNull;
import reactor.core.publisher.Hooks;
import reactor.core.scheduler.Schedulers;
import rx.internal.util.PlatformDependent;

import java.io.BufferedReader;
import java.io.IOException;
import java.io.InputStreamReader;
import java.net.UnknownHostException;
import java.nio.file.Paths;
import java.util.Arrays;
import java.util.HashMap;
import java.util.List;
import java.util.Map;
import java.util.logging.FileHandler;
import java.util.logging.Level;
import java.util.logging.SimpleFormatter;

import static com.microsoft.azure.toolkit.lib.common.telemetry.AzureTelemeter.OPERATION_NAME;
import static com.microsoft.azure.toolkit.lib.common.telemetry.AzureTelemeter.SERVICE_NAME;
import static com.microsoft.azuretools.Constants.FILE_NAME_CORE_LIB_LOG;
import static com.microsoft.azuretools.telemetry.TelemetryConstants.PROXY;
import static com.microsoft.azuretools.telemetry.TelemetryConstants.SYSTEM;

@Slf4j
public class AzureActionsListener implements AppLifecycleListener, PluginComponent {
    public static final String PLUGIN_ID = CommonConst.PLUGIN_ID;
    private static final Logger LOG = Logger.getInstance(AzureActionsListener.class);
    private static final String AZURE_TOOLS_FOLDER = ".AzureToolsForIntelliJ";
    private static final String AZURE_TOOLS_FOLDER_DEPRECATED = "AzureToolsForIntelliJ";
    private static FileHandler logFileHandler = null;

    private PluginSettings settings;

    static {
        // fix the class load problem for intellij plugin
        final ClassLoader current = Thread.currentThread().getContextClassLoader();
        try {
            Thread.currentThread().setContextClassLoader(AzureActionsListener.class.getClassLoader());
            HttpClientProviders.createInstance();
            Azure.az(AzureAccount.class);
            final Logger logger = Logger.getInstance(AzureActionsListener.class);
            Hooks.onErrorDropped(ex -> {
                Throwable cause = findExceptionInExceptionChain(ex, Arrays.asList(InterruptedException.class, UnknownHostException.class));
                if (cause instanceof InterruptedException) {
                    log.info(ex.getMessage());
                } else if (cause instanceof UnknownHostException) {
                    NetworkDiagnose.checkAzure(AzureEnvironment.AZURE).publishOn(Schedulers.parallel()).subscribe(sites -> {
                        final Map<String, String> properties = new HashMap<>();
                        properties.put(SERVICE_NAME, SYSTEM);
                        properties.put(OPERATION_NAME, "network_diagnose");
                        properties.put("sites", sites);
                        properties.put(PROXY, Boolean.toString(StringUtils.isNotBlank(Azure.az().config().getProxySource())));
                        AzureTelemeter.log(AzureTelemetry.Type.INFO, properties);
                    });
                } else {
                    throw Lombok.sneakyThrow(ex);
                }
            });
        } catch (final Throwable e){
            LOG.error(e);
        } finally {
            Thread.currentThread().setContextClassLoader(current);
        }
    }

    @Override
    @ExceptionNotification
    @AzureOperation(name = "common.init_plugin", type = AzureOperation.Type.SERVICE)
    public void appFrameCreated(@NotNull List<String> commandLineArgs) {
<<<<<<< HEAD
=======
        DefaultLoader.setPluginComponent(this);
        DefaultLoader.setUiHelper(new UIHelperImpl());
        DefaultLoader.setIdeHelper(new IDEHelperImpl());
        AzureTaskManager.register(new IntellijAzureTaskManager());
        AzureRxTaskManager.register();
        AzureMessager.setDefaultMessager(new IntellijAzureMessager());
        IntellijAzureActionManager.register();
        Node.setNode2Actions(NodeActionsMap.NODE_ACTIONS);
        SchedulerProviderFactory.getInstance().init(new AppSchedulerProvider());
        MvpUIHelperFactory.getInstance().init(new MvpUIHelperImpl());

        HDInsightLoader.setHHDInsightHelper(new HDInsightHelperImpl());

        AzureStoreManager.register(new DefaultMachineStore(PluginHelper.getTemplateFile("azure.json")),
                IntellijStore.getInstance(), IntelliJSecureStore.getInstance());

>>>>>>> b793ef55
        try {
            DefaultLoader.setPluginComponent(this);
            DefaultLoader.setUiHelper(new UIHelperImpl());
            DefaultLoader.setIdeHelper(new IDEHelperImpl());
            AzureTaskManager.register(new IntellijAzureTaskManager());
            AzureRxTaskManager.register();
            AzureMessager.setDefaultMessager(new IntellijAzureMessager());
            IntellijAzureActionManager.register();
            Node.setNode2Actions(NodeActionsMap.NODE_ACTIONS);
            SchedulerProviderFactory.getInstance().init(new AppSchedulerProvider());
            MvpUIHelperFactory.getInstance().init(new MvpUIHelperImpl());

            HDInsightLoader.setHHDInsightHelper(new HDInsightHelperImpl());

            AzureStoreManager.register(new DefaultMachineStore(PluginHelper.getTemplateFile("azure.json")),
                    IntellijStore.getInstance(), IntelliJSecureStore.getInstance());
    //        ExperimentationClient.init();

            try {
                loadPluginSettings();
            } catch (IOException e) {
                PluginUtil.displayErrorDialogAndLog("Error", "An error occurred while attempting to load settings", e);
            }
            AzureInitializer.initialize();
            if (!AzurePlugin.IS_ANDROID_STUDIO) {
                // enable spark serverless node subscribe actions
                ServiceManager.setServiceProvider(CosmosSparkClusterOpsCtrl.class,
                        new CosmosSparkClusterOpsCtrl(CosmosSparkClusterOps.getInstance()));

                ServiceManager.setServiceProvider(TrustStrategy.class, IdeaTrustStrategy.INSTANCE);
                initAuthManage();
                ActionManager am = ActionManager.getInstance();
                DefaultActionGroup toolbarGroup = (DefaultActionGroup) am.getAction(IdeActions.GROUP_MAIN_TOOLBAR);
                toolbarGroup.addAll((DefaultActionGroup) am.getAction("AzureToolbarGroup"));
                DefaultActionGroup popupGroup = (DefaultActionGroup) am.getAction(IdeActions.GROUP_PROJECT_VIEW_POPUP);
                popupGroup.add(am.getAction("AzurePopupGroup"));
            }
        }catch (final Throwable t){
            LOG.error(t);
        }
        try {
            PlatformDependent.isAndroid();
        } catch (Throwable ignored) {
            DefaultLoader.getUIHelper().showError("A problem with your Android Support plugin setup is preventing the"
                    + " Azure Toolkit from functioning correctly (Retrofit2 and RxJava failed to initialize)"
                    + ".\nTo fix this issue, try disabling the Android Support plugin or installing the "
                    + "Android SDK", "Azure Toolkit for IntelliJ");
            // DefaultLoader.getUIHelper().showException("Android Support Error: isAndroid() throws " + ignored
            //         .getMessage(), ignored, "Error Android", true, false);
        }
    }

    private void initAuthManage() {
        try {
            final String baseFolder = FileUtil.getDirectoryWithinUserHome(AZURE_TOOLS_FOLDER).toString();
            final String deprecatedFolder = FileUtil.getDirectoryWithinUserHome(AZURE_TOOLS_FOLDER_DEPRECATED).toString();
            CommonSettings.setUpEnvironment(baseFolder, deprecatedFolder);
            initLoggerFileHandler();
        } catch (IOException ex) {
            LOG.error("initAuthManage()", ex);
        }
    }

    private void initLoggerFileHandler() {
        try {
            String loggerFilePath = Paths.get(CommonSettings.getSettingsBaseDir(), FILE_NAME_CORE_LIB_LOG).toString();
            System.out.println("Logger path:" + loggerFilePath);
            logFileHandler = new FileHandler(loggerFilePath, false);
            java.util.logging.Logger l = java.util.logging.Logger.getLogger("");
            logFileHandler.setFormatter(new SimpleFormatter());
            l.addHandler(logFileHandler);
            // TODO: use environment variable to set level
            l.setLevel(Level.INFO);
            l.info("=== Log session started ===");
        } catch (IOException e) {
            e.printStackTrace();
            LOG.error("initLoggerFileHandler()", e);
        }
    }

    @Override
    public PluginSettings getSettings() {
        return settings;
    }

    @Override
    public String getPluginId() {
        return PLUGIN_ID;
    }

    private void loadPluginSettings() throws IOException {
        BufferedReader reader = null;
        try {
            reader = new BufferedReader(new InputStreamReader(
                    AzureActionsListener.class.getResourceAsStream("/settings.json")));
            StringBuilder sb = new StringBuilder();
            String line;

            while ((line = reader.readLine()) != null) {
                sb.append(line);
            }

            Gson gson = new Gson();
            settings = gson.fromJson(sb.toString(), PluginSettings.class);
        } finally {
            if (reader != null) {
                try {
                    reader.close();
                } catch (IOException ignored) {
                }
            }
        }
    }

    private static Throwable findExceptionInExceptionChain(Throwable ex, List<Class> classes) {
        for (Throwable cause : ExceptionUtils.getThrowableList(ex)) {
            for (Class clz : classes) {
                if (cause != null && clz.isAssignableFrom(cause.getClass())) {
                    return cause;
                }
            }
        }
        return null;
    }
}<|MERGE_RESOLUTION|>--- conflicted
+++ resolved
@@ -126,25 +126,6 @@
     @ExceptionNotification
     @AzureOperation(name = "common.init_plugin", type = AzureOperation.Type.SERVICE)
     public void appFrameCreated(@NotNull List<String> commandLineArgs) {
-<<<<<<< HEAD
-=======
-        DefaultLoader.setPluginComponent(this);
-        DefaultLoader.setUiHelper(new UIHelperImpl());
-        DefaultLoader.setIdeHelper(new IDEHelperImpl());
-        AzureTaskManager.register(new IntellijAzureTaskManager());
-        AzureRxTaskManager.register();
-        AzureMessager.setDefaultMessager(new IntellijAzureMessager());
-        IntellijAzureActionManager.register();
-        Node.setNode2Actions(NodeActionsMap.NODE_ACTIONS);
-        SchedulerProviderFactory.getInstance().init(new AppSchedulerProvider());
-        MvpUIHelperFactory.getInstance().init(new MvpUIHelperImpl());
-
-        HDInsightLoader.setHHDInsightHelper(new HDInsightHelperImpl());
-
-        AzureStoreManager.register(new DefaultMachineStore(PluginHelper.getTemplateFile("azure.json")),
-                IntellijStore.getInstance(), IntelliJSecureStore.getInstance());
-
->>>>>>> b793ef55
         try {
             DefaultLoader.setPluginComponent(this);
             DefaultLoader.setUiHelper(new UIHelperImpl());
@@ -161,8 +142,6 @@
 
             AzureStoreManager.register(new DefaultMachineStore(PluginHelper.getTemplateFile("azure.json")),
                     IntellijStore.getInstance(), IntelliJSecureStore.getInstance());
-    //        ExperimentationClient.init();
-
             try {
                 loadPluginSettings();
             } catch (IOException e) {
