--- conflicted
+++ resolved
@@ -27,28 +27,10 @@
   <change-notes>
     <![CDATA[
     <html>
-<<<<<<< HEAD
-      <h2 id="3-86-0">3.86.0</h2>
-      <h3 id="added">Added</h3>
-      <ul>
-        <li>Support for managing Azure resources in integrated <code>Services</code> view.</li>
-        <li>Feature recommendation based on user project dependencies.</li>
-        </ul>
-      <h3 id="updated">Updated</h3>
-      <ul>
-        <li>Startup notifications are quequed to prevent distraction.</li>
-      </ul>
-      <h3 id="fixed">Fixed</h3>
-      <ul>
-        <li>The link in warning for java 21 goes to a wrong page.</li>
-        <li>Function fails running using cli downloaded with the plugin.</li>
-        <li><a href="https://github.com/microsoft/azure-tools-for-java/issues/8139">#8139</a>: NPE at web app configuration validation.</li>
-=======
       <h2 id="3-87-0">3.87.0</h2>
       <h3 id="added">Added</h3>
       <ul>
         <li>Support for connecting Azure Storage account with connection string and managing them in both <code>Services</code> view and <code>Project Explorer</code>. </li>
->>>>>>> 82c9710e
       </ul>
       <h3 id="fixed">Fixed</h3>
       <ul>
