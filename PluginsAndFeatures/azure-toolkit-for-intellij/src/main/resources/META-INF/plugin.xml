--- conflicted
+++ resolved
@@ -2,11 +2,7 @@
              xmlns:xi="http://www.w3.org/2001/XInclude">
   <id>com.microsoft.tooling.msservices.intellij.azure</id>
   <name>Azure Toolkit for IntelliJ</name>
-<<<<<<< HEAD
-  <version>3.57.1</version>
-=======
   <version>3.58.0</version>
->>>>>>> 3fc555d3
   <vendor email="java@microsoft.com" url="http://www.microsoft.com">Microsoft</vendor>
 
   <description><![CDATA[
