/*
 * Copyright (c) Microsoft Corporation
 *
 * All rights reserved.
 *
 * MIT License
 *
 * Permission is hereby granted, free of charge, to any person obtaining a copy of this software and associated
 * documentation files (the "Software"), to deal in the Software without restriction, including without limitation
 * the rights to use, copy, modify, merge, publish, distribute, sublicense, and/or sell copies of the Software, and
 * to permit persons to whom the Software is furnished to do so, subject to the following conditions:
 *
 * The above copyright notice and this permission notice shall be included in all copies or substantial portions of
 * the Software.
 *
 * THE SOFTWARE IS PROVIDED *AS IS*, WITHOUT WARRANTY OF ANY KIND, EXPRESS OR IMPLIED, INCLUDING BUT NOT LIMITED TO
 * THE WARRANTIES OF MERCHANTABILITY, FITNESS FOR A PARTICULAR PURPOSE AND NONINFRINGEMENT. IN NO EVENT SHALL THE
 * AUTHORS OR COPYRIGHT HOLDERS BE LIABLE FOR ANY CLAIM, DAMAGES OR OTHER LIABILITY, WHETHER IN AN ACTION OF CONTRACT,
 * TORT OR OTHERWISE, ARISING FROM, OUT OF OR IN CONNECTION WITH THE SOFTWARE OR THE USE OR OTHER DEALINGS IN THE
 * SOFTWARE.
 */


package com.microsoft.intellij.actions;

import com.intellij.execution.BeforeRunTask;
import com.intellij.execution.ProgramRunnerUtil;
import com.intellij.execution.RunManagerEx;
import com.intellij.execution.RunnerAndConfigurationSettings;
import com.intellij.execution.configurations.ConfigurationFactory;
import com.intellij.execution.executors.DefaultRunExecutor;
import com.intellij.execution.impl.RunDialog;
import com.intellij.openapi.actionSystem.AnActionEvent;
import com.intellij.openapi.actionSystem.LangDataKeys;
import com.intellij.openapi.module.Module;
import com.intellij.openapi.project.Project;
<<<<<<< HEAD
=======
import com.microsoft.azure.toolkit.lib.common.handler.AzureExceptionHandler;
import com.microsoft.azure.toolkit.lib.common.operation.AzureOperation;
>>>>>>> 0595124c
import com.microsoft.azure.toolkit.lib.common.task.AzureTaskManager;
import com.microsoft.azuretools.authmanage.AuthMethodManager;
import com.microsoft.azuretools.ijidea.actions.AzureSignInAction;
import com.microsoft.azuretools.ijidea.utility.AzureAnAction;
import com.microsoft.azuretools.telemetrywrapper.Operation;
import com.microsoft.intellij.runner.springcloud.SpringCloudConfigurationType;
import org.jetbrains.annotations.NotNull;
import org.jetbrains.annotations.Nullable;

import java.util.ArrayList;
import java.util.List;

public class DeploySpringCloudAction extends AzureAnAction {
    private static final String DEPLOY_SPRING_CLOUD_APP_TITLE = "Deploy Azure Spring Cloud App";
    private static final SpringCloudConfigurationType configType = SpringCloudConfigurationType.getInstance();

    @Override
    public void update(AnActionEvent event) {
        event.getPresentation().setEnabledAndVisible(true);
    }

    @Override
    @AzureOperation(value = "deploy spring cloud application", type = AzureOperation.Type.ACTION)
    public boolean onActionPerformed(@NotNull AnActionEvent anActionEvent, @Nullable Operation operation) {
        final Module module = anActionEvent.getData(LangDataKeys.MODULE);
        try {
            if (AzureSignInAction.doSignIn(AuthMethodManager.getInstance(), module.getProject())) {
                AzureTaskManager.getInstance().runLater(() -> deployConfiguration(module));
            }
        } catch (Exception e) {
<<<<<<< HEAD
            AzureTaskManager.getInstance().runLater(() -> PluginUtil.displayErrorDialog("Failed to deploy spring cloud", e.getMessage()));
=======
            AzureExceptionHandler.onUncaughtException(e);
>>>>>>> 0595124c
        }
        return true;
    }

    private static void deployConfiguration(Module module) {
        final Project project = module.getProject();
        final RunManagerEx manager = RunManagerEx.getInstanceEx(project);
        final ConfigurationFactory factory = configType.getConfigurationFactories()[0];
        final RunnerAndConfigurationSettings settings = RunConfigurationUtils.getOrCreateRunConfigurationSettings(module, manager, factory);
        if (RunDialog.editConfiguration(project, settings, DEPLOY_SPRING_CLOUD_APP_TITLE, DefaultRunExecutor.getRunExecutorInstance())) {
            final List<BeforeRunTask> tasks = new ArrayList<>(manager.getBeforeRunTasks(settings.getConfiguration()));
            manager.addConfiguration(settings, false, tasks, false);
            manager.setSelectedConfiguration(settings);
            ProgramRunnerUtil.executeConfiguration(project, settings, DefaultRunExecutor.getRunExecutorInstance());
        }
    }
}<|MERGE_RESOLUTION|>--- conflicted
+++ resolved
@@ -34,11 +34,8 @@
 import com.intellij.openapi.actionSystem.LangDataKeys;
 import com.intellij.openapi.module.Module;
 import com.intellij.openapi.project.Project;
-<<<<<<< HEAD
-=======
 import com.microsoft.azure.toolkit.lib.common.handler.AzureExceptionHandler;
 import com.microsoft.azure.toolkit.lib.common.operation.AzureOperation;
->>>>>>> 0595124c
 import com.microsoft.azure.toolkit.lib.common.task.AzureTaskManager;
 import com.microsoft.azuretools.authmanage.AuthMethodManager;
 import com.microsoft.azuretools.ijidea.actions.AzureSignInAction;
@@ -69,11 +66,7 @@
                 AzureTaskManager.getInstance().runLater(() -> deployConfiguration(module));
             }
         } catch (Exception e) {
-<<<<<<< HEAD
-            AzureTaskManager.getInstance().runLater(() -> PluginUtil.displayErrorDialog("Failed to deploy spring cloud", e.getMessage()));
-=======
             AzureExceptionHandler.onUncaughtException(e);
->>>>>>> 0595124c
         }
         return true;
     }
