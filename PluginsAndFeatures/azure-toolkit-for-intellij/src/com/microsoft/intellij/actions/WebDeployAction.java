--- conflicted
+++ resolved
@@ -33,10 +33,7 @@
 import com.intellij.openapi.actionSystem.DataKeys;
 import com.intellij.openapi.module.Module;
 import com.intellij.openapi.project.Project;
-<<<<<<< HEAD
-=======
 import com.microsoft.azure.toolkit.lib.common.operation.AzureOperation;
->>>>>>> 0595124c
 import com.microsoft.azure.toolkit.lib.common.task.AzureTaskManager;
 import com.microsoft.azuretools.authmanage.AuthMethodManager;
 import com.microsoft.azuretools.ijidea.actions.AzureSignInAction;
@@ -63,18 +60,8 @@
         if (module == null) {
             return true;
         }
-<<<<<<< HEAD
-        try {
-            if (!AzureSignInAction.doSignIn(AuthMethodManager.getInstance(), module.getProject())) {
-                return true;
-            }
-            AzureTaskManager.getInstance().runLater(() -> runConfiguration(module));
-        } catch (Exception e) {
-            e.printStackTrace();
-=======
         if (!AzureSignInAction.doSignIn(AuthMethodManager.getInstance(), module.getProject())) {
             return true;
->>>>>>> 0595124c
         }
         AzureTaskManager.getInstance().runLater(() -> runConfiguration(module));
         return true;
