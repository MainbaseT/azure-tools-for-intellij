--- conflicted
+++ resolved
@@ -32,11 +32,8 @@
 import org.jetbrains.annotations.NotNull;
 
 import javax.annotation.Nonnull;
-<<<<<<< HEAD
-import javax.swing.*;
 import java.io.IOException;
 import java.util.Arrays;
-=======
 import javax.swing.ComboBoxModel;
 import javax.swing.DefaultComboBoxModel;
 import javax.swing.JCheckBox;
@@ -48,9 +45,7 @@
 import javax.swing.JTextPane;
 import java.awt.Dimension;
 import java.awt.event.ItemEvent;
-import java.io.IOException;
 import java.util.Objects;
->>>>>>> 8bd39a4d
 
 import static com.microsoft.azuretools.telemetry.TelemetryConstants.ACCOUNT;
 import static com.microsoft.azuretools.telemetry.TelemetryConstants.SIGNOUT;
@@ -93,14 +88,8 @@
                 displayDescriptionForAzureEnv();
             }
         });
-<<<<<<< HEAD
-=======
 
         displayDescriptionForAzureEnv();
-
-        savePasswordComboBox.setModel(new DefaultComboBoxModel<>(new String[]{"Until restart", "Forever", "Never"}));
-
->>>>>>> 8bd39a4d
         funcCoreToolsPath.addBrowseFolderListener(null, "Path to Azure Functions Core Tools", null, FileChooserDescriptorFactory.createSingleFileDescriptor(),
             TextComponentAccessor.TEXT_FIELD_WHOLE_TEXT);
 
