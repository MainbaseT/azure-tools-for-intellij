/*
 * Copyright (c) Microsoft Corporation
 *
 * All rights reserved.
 *
 * MIT License
 *
 * Permission is hereby granted, free of charge, to any person obtaining a copy of this software and associated
 * documentation files (the "Software"), to deal in the Software without restriction, including without limitation
 * the rights to use, copy, modify, merge, publish, distribute, sublicense, and/or sell copies of the Software, and
 * to permit persons to whom the Software is furnished to do so, subject to the following conditions:
 *
 * The above copyright notice and this permission notice shall be included in all copies or substantial portions of
 * the Software.
 *
 * THE SOFTWARE IS PROVIDED *AS IS*, WITHOUT WARRANTY OF ANY KIND, EXPRESS OR IMPLIED, INCLUDING BUT NOT LIMITED TO
 * THE WARRANTIES OF MERCHANTABILITY, FITNESS FOR A PARTICULAR PURPOSE AND NONINFRINGEMENT. IN NO EVENT SHALL THE
 * AUTHORS OR COPYRIGHT HOLDERS BE LIABLE FOR ANY CLAIM, DAMAGES OR OTHER LIABILITY, WHETHER IN AN ACTION OF CONTRACT,
 * TORT OR OTHERWISE, ARISING FROM, OUT OF OR IN CONNECTION WITH THE SOFTWARE OR THE USE OR OTHER DEALINGS IN THE
 * SOFTWARE.
 */

package com.microsoft.intellij.runner.webapp.webappconfig.slimui;

import com.microsoft.azure.toolkit.intellij.webapp.WebAppComboBoxModel;
import com.microsoft.azuretools.core.mvp.model.webapp.AzureWebAppMvpModel;
import com.microsoft.azuretools.core.mvp.ui.base.MvpPresenter;
import com.microsoft.tooling.msservices.components.DefaultLoader;
import org.apache.commons.lang3.StringUtils;
import rx.Observable;
import rx.Subscription;

<<<<<<< HEAD
import java.io.InterruptedIOException;

import static com.microsoft.intellij.ui.messages.AzureBundle.message;
=======
>>>>>>> 0595124c
import static com.microsoft.intellij.util.RxJavaUtils.unsubscribeSubscription;

public class WebAppDeployViewPresenterSlim<V extends WebAppDeployMvpViewSlim> extends MvpPresenter<V> {
    private Subscription loadSlotsSubscription;
    private Subscription loadWebAppsSubscription;

    public void onLoadDeploymentSlots(final WebAppComboBoxModel selectedWebApp) {
        if (selectedWebApp == null || StringUtils.isEmpty(selectedWebApp.getResourceId())) {
            return;
        }
        unsubscribeSubscription(loadSlotsSubscription);
        loadSlotsSubscription = Observable.fromCallable(() -> AzureWebAppMvpModel.getInstance().getDeploymentSlots(
                selectedWebApp.getSubscriptionId(), selectedWebApp.getResourceId()))
                  .subscribeOn(getSchedulerProvider().io())
                  .subscribe(slots -> DefaultLoader.getIdeHelper().invokeLater(() -> {
                      if (slots == null || isViewDetached()) {
                          return;
                      }
                      getMvpView().fillDeploymentSlots(slots, selectedWebApp);
<<<<<<< HEAD
                  }), e -> errorHandler(message("webapp.deploy.error.getDeploymentSlotsFailed"), (Exception) e));
    }

    private void errorHandler(String msg, Exception e) {
        final Throwable rootCause = ExceptionUtils.getRootCause(e);
        if (rootCause instanceof InterruptedIOException || rootCause instanceof InterruptedException) {
            // Swallow interrupted exception caused by unsubscribe
            return;
        }
        DefaultLoader.getIdeHelper().invokeLater(() -> {
            if (isViewDetached()) {
                return;
            }
            getMvpView().onErrorWithException(msg, e);
        });
=======
                  }));
>>>>>>> 0595124c
    }
}<|MERGE_RESOLUTION|>--- conflicted
+++ resolved
@@ -30,12 +30,6 @@
 import rx.Observable;
 import rx.Subscription;
 
-<<<<<<< HEAD
-import java.io.InterruptedIOException;
-
-import static com.microsoft.intellij.ui.messages.AzureBundle.message;
-=======
->>>>>>> 0595124c
 import static com.microsoft.intellij.util.RxJavaUtils.unsubscribeSubscription;
 
 public class WebAppDeployViewPresenterSlim<V extends WebAppDeployMvpViewSlim> extends MvpPresenter<V> {
@@ -55,24 +49,6 @@
                           return;
                       }
                       getMvpView().fillDeploymentSlots(slots, selectedWebApp);
-<<<<<<< HEAD
-                  }), e -> errorHandler(message("webapp.deploy.error.getDeploymentSlotsFailed"), (Exception) e));
-    }
-
-    private void errorHandler(String msg, Exception e) {
-        final Throwable rootCause = ExceptionUtils.getRootCause(e);
-        if (rootCause instanceof InterruptedIOException || rootCause instanceof InterruptedException) {
-            // Swallow interrupted exception caused by unsubscribe
-            return;
-        }
-        DefaultLoader.getIdeHelper().invokeLater(() -> {
-            if (isViewDetached()) {
-                return;
-            }
-            getMvpView().onErrorWithException(msg, e);
-        });
-=======
                   }));
->>>>>>> 0595124c
     }
 }