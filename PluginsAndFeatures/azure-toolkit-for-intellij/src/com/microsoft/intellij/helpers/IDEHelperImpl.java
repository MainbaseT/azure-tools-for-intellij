--- conflicted
+++ resolved
@@ -407,57 +407,7 @@
         AzureTaskManager.getInstance().runInModal(task);
     }
 
-<<<<<<< HEAD
     private boolean openFileInEditor(final Consumer<? super String> contentSaver, VirtualFile virtualFile, FileEditorManager fileEditorManager) {
-=======
-    @AzureOperation(
-            name = "appservice|file.open",
-            params = {"target.getName()"},
-            type = AzureOperation.Type.SERVICE
-    )
-    @SneakyThrows
-    public void openAppServiceFile(final AppServiceFileLegacy target, Object context) {
-        final AppServiceFileService fileService = AppServiceFileService.forApp(target.getApp());
-        final FileEditorManager fileEditorManager = FileEditorManager.getInstance((Project) context);
-        final VirtualFile virtualFile = getOrCreateVirtualFile(target, fileEditorManager);
-        final OutputStream output = virtualFile.getOutputStream(null);
-        final String failure = String.format("Can not open file (%s). Try downloading it first and open it manually.", virtualFile.getName());
-        final IAzureOperationTitle title = AzureOperationBundle.title("appservice|file.open", virtualFile.getName());
-        final AzureTask<Void> task = new AzureTask<>(null, title, false, () -> {
-            final ProgressIndicator indicator = ProgressManager.getInstance().getProgressIndicator();
-            indicator.setIndeterminate(true);
-            indicator.setText2("Checking file existence");
-            final AppServiceFileLegacy file = fileService.getFileByPath(target.getPath());
-            if (file == null) {
-                final String failureFileDeleted = String.format("Target file (%s) has been deleted", target.getName());
-                UIUtil.invokeLaterIfNeeded(() -> Messages.showWarningDialog(failureFileDeleted, "Open File"));
-                return;
-            }
-            indicator.setText2("Loading file content");
-            fileService
-                    .getFileContent(file.getPath())
-                    .doOnCompleted(() -> AzureTaskManager.getInstance().runLater(() -> {
-                        final Consumer<String> contentSaver = content -> saveFileToAzure(target, content, fileEditorManager.getProject());
-                        if (!openFileInEditor(contentSaver, virtualFile, fileEditorManager)) {
-                            Messages.showWarningDialog(failure, "Open File");
-                        }
-                    }, AzureTask.Modality.NONE))
-                    .doOnTerminate(() -> IOUtils.closeQuietly(output, null))
-                    .subscribe(bytes -> {
-                        try {
-                            IOUtils.write(bytes, output);
-                        } catch (final IOException e) {
-                            final String error = "failed to load data into editor";
-                            final String action = "try later or downloading it first";
-                            throw new AzureToolkitRuntimeException(error, e, action);
-                        }
-                    }, IDEHelperImpl::onRxException);
-        });
-        AzureTaskManager.getInstance().runInModal(task);
-    }
-
-    private boolean openFileInEditor(final Consumer<String> contentSaver, VirtualFile virtualFile, FileEditorManager fileEditorManager) {
->>>>>>> 223c44e8
         final FileEditor[] editors = fileEditorManager.openFile(virtualFile, true, true);
         if (editors.length == 0) {
             return false;
@@ -521,74 +471,6 @@
         }));
     }
 
-<<<<<<< HEAD
-=======
-    @Deprecated
-    @AzureOperation(
-        name = "appservice|file.save",
-        params = {"appServiceFile.getName()"},
-        type = AzureOperation.Type.SERVICE
-    )
-    private void saveFileToAzure(final AppServiceFileLegacy appServiceFile, final String content, final Project project) {
-        final IAzureOperationTitle title = AzureOperationBundle.title("appservice|file.save", appServiceFile.getName());
-        AzureTaskManager.getInstance().runInBackground(new AzureTask(project, title, false, () -> {
-            final AppServiceFileService fileService = AppServiceFileService.forApp(appServiceFile.getApp());
-            final AppServiceFileLegacy target = fileService.getFileByPath(appServiceFile.getPath());
-            final boolean deleted = target == null;
-            final boolean outDated = ZonedDateTime.parse(target.getMtime()).isAfter(ZonedDateTime.parse(appServiceFile.getMtime()));
-            boolean toSave = true;
-            if (deleted) {
-                toSave = DefaultLoader.getUIHelper().showYesNoDialog(null, String.format(FILE_HAS_BEEN_DELETED, appServiceFile.getName()),
-                                                                     APP_SERVICE_FILE_EDITING, Messages.getQuestionIcon());
-            } else if (outDated) {
-                toSave = DefaultLoader.getUIHelper().showYesNoDialog(
-                    null, String.format(FILE_HAS_BEEN_MODIFIED, appServiceFile.getName()), APP_SERVICE_FILE_EDITING, Messages.getQuestionIcon());
-            }
-            if (toSave) {
-                fileService.uploadFileToPath(content, appServiceFile.getPath());
-                PluginUtil.showInfoNotification(APP_SERVICE_FILE_EDITING, String.format(FILE_HAS_BEEN_SAVED, appServiceFile.getName()));
-            }
-        }));
-    }
-
-    /**
-     * user is asked to choose where to save the file is @param dest is null
-     */
-    @AzureOperation(
-        name = "appservice|file.download",
-        params = {"file.getName()"},
-        type = AzureOperation.Type.SERVICE
-    )
-    @SneakyThrows
-    public void saveAppServiceFile(@NotNull final AppServiceFileLegacy file, @NotNull Object context, @Nullable File dest) {
-        final File destFile = Objects.isNull(dest) ? DefaultLoader.getUIHelper().showFileSaver("Download", file.getName()) : dest;
-        if (Objects.isNull(destFile)) {
-            return;
-        }
-        final OutputStream output = new FileOutputStream(destFile);
-        final Project project = (Project) context;
-        final IAzureOperationTitle title = AzureOperationBundle.title("appservice|file.download", file.getName());
-        final AzureTask<Void> task = new AzureTask<>(project, title, false, () -> {
-            ProgressManager.getInstance().getProgressIndicator().setIndeterminate(true);
-            AppServiceFileService
-                .forApp(file.getApp())
-                .getFileContent(file.getPath())
-                .doOnCompleted(() -> notifyDownloadSuccess(file.getName(), destFile, ((Project) context)))
-                .doOnTerminate(() -> IOUtils.closeQuietly(output, null))
-                .subscribe(bytes -> {
-                    try {
-                        IOUtils.write(bytes, output);
-                    } catch (final IOException e) {
-                        final String error = "failed to write data into local file";
-                        final String action = "try later";
-                        throw new AzureToolkitRuntimeException(error, e, action);
-                    }
-                }, IDEHelperImpl::onRxException);
-        });
-        AzureTaskManager.getInstance().runInModal(task);
-    }
-
->>>>>>> 223c44e8
     @SneakyThrows
     @Override
     public void saveAppServiceFile(@NotNull AppServiceFile file, @NotNull Object context, @Nullable File dest) {
