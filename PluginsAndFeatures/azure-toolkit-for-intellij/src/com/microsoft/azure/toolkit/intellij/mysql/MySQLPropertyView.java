/*
 * Copyright (c) Microsoft Corporation. All rights reserved.
 * Licensed under the MIT License. See License.txt in the project root for license information.
 */

package com.microsoft.azure.toolkit.intellij.mysql;

<<<<<<< HEAD
import com.intellij.openapi.vfs.VirtualFile;
import com.microsoft.azure.management.mysql.v2020_01_01.Server;
import com.microsoft.azure.management.mysql.v2020_01_01.ServerState;
import com.microsoft.azure.management.mysql.v2020_01_01.implementation.DatabaseInner;
import com.microsoft.azure.management.mysql.v2020_01_01.implementation.FirewallRuleInner;
=======
import com.intellij.openapi.fileEditor.FileEditorManager;
import com.intellij.openapi.project.Project;
import com.intellij.openapi.vfs.VirtualFile;
>>>>>>> 37a9a5c3
import com.microsoft.azure.toolkit.intellij.common.AzureHideableTitledSeparator;
import com.microsoft.azure.toolkit.intellij.common.BaseEditor;
import com.microsoft.azure.toolkit.intellij.database.ui.ConnectionSecurityPanel;
import com.microsoft.azure.toolkit.intellij.database.ui.ConnectionStringsOutputPanel;
import com.microsoft.azure.toolkit.intellij.database.ui.MySQLPropertyActionPanel;
import com.microsoft.azure.toolkit.lib.Azure;
import com.microsoft.azure.toolkit.lib.auth.AzureAccount;
import com.microsoft.azure.toolkit.lib.common.event.AzureEventBus;
import com.microsoft.azure.toolkit.lib.common.exception.AzureToolkitRuntimeException;
import com.microsoft.azure.toolkit.lib.common.model.Subscription;
import com.microsoft.azure.toolkit.lib.common.task.AzureTask;
import com.microsoft.azure.toolkit.lib.common.task.AzureTaskManager;
import com.microsoft.azure.toolkit.lib.mysql.model.MySqlDatabaseEntity;
import com.microsoft.azure.toolkit.lib.mysql.service.AzureMySql;
import com.microsoft.azure.toolkit.lib.mysql.service.MySqlServer;
import com.microsoft.azuretools.ActionConstants;
import com.microsoft.azuretools.azurecommons.util.Utils;
import com.microsoft.azuretools.telemetry.TelemetryConstants;
import com.microsoft.azuretools.telemetrywrapper.EventType;
import com.microsoft.azuretools.telemetrywrapper.EventUtil;
import com.microsoft.intellij.util.PluginUtil;
import com.microsoft.tooling.msservices.serviceexplorer.Node;
import com.microsoft.tooling.msservices.serviceexplorer.azure.mysql.MySQLModule;
import com.microsoft.tooling.msservices.serviceexplorer.azure.mysql.MySQLProperty;
import com.microsoft.tooling.msservices.serviceexplorer.azure.mysql.MySQLPropertyMvpView;
import org.apache.commons.lang3.StringUtils;
import org.jetbrains.annotations.NotNull;

import javax.swing.JComponent;
import javax.swing.JLabel;
import javax.swing.JPanel;
import javax.swing.JScrollPane;
import java.awt.event.ActionEvent;
import java.awt.event.ItemEvent;
import java.util.HashMap;
import java.util.Map;

import static com.microsoft.azure.toolkit.lib.Azure.az;

public class MySQLPropertyView extends BaseEditor implements MySQLPropertyMvpView {

    public static final String ID = "com.microsoft.intellij.helpers.mysql.MySQLPropertyView";

    private AzureHideableTitledSeparator overviewSeparator;
    private MySQLPropertryOverviewPanel overview;
    private AzureHideableTitledSeparator connectionSecuritySeparator;
    private ConnectionSecurityPanel connectionSecurity;
    private AzureHideableTitledSeparator connectionStringsSeparator;
    private ConnectionStringsOutputPanel connectionStringsJDBC;
    private ConnectionStringsOutputPanel connectionStringsSpring;
    private JPanel rootPanel;
    private JPanel contextPanel;
    private JScrollPane scrollPane;
    private MySQLPropertyActionPanel propertyActionPanel;
    private DatabaseComboBox databaseComboBox;
    private JLabel databaseLabel;
    public static final String MYSQL_OUTPUT_TEXT_PATTERN_SPRING =
            "spring.datasource.driver-class-name=com.mysql.cj.jdbc.Driver" + System.lineSeparator() +
            "spring.datasource.url=jdbc:mysql://%s:3306/%s?useSSL=true&requireSSL=false" + System.lineSeparator() +
            "spring.datasource.username=%s" + System.lineSeparator() + "spring.datasource.password={your_password}";

    public static final String MYSQL_OUTPUT_TEXT_PATTERN_JDBC =
            "String url =\"jdbc:mysql://%s:3306/%s?useSSL=true&requireSSL=false\";" + System.lineSeparator() +
            "myDbConn = DriverManager.getConnection(url, \"%s\", {your_password});";

    private MySQLProperty property;

    private Boolean originalAllowAccessToAzureServices;
    private Boolean originalAllowAccessToLocal;
    private final Project project;
    private final VirtualFile virtualFile;

<<<<<<< HEAD
    MySQLPropertyView(@NotNull final VirtualFile virtualFile) {
        super(virtualFile);
=======
    MySQLPropertyView(@NotNull Project project, @NotNull VirtualFile virtualFile) {
        super();
        this.project = project;
        this.virtualFile = virtualFile;
>>>>>>> 37a9a5c3
        overviewSeparator.addContentComponent(overview);
        connectionSecuritySeparator.addContentComponent(connectionSecurity);
        connectionStringsSeparator.addContentComponent(databaseLabel);
        connectionStringsSeparator.addContentComponent(databaseComboBox);
        connectionStringsSeparator.addContentComponent(connectionStringsJDBC);
        connectionStringsSeparator.addContentComponent(connectionStringsSpring);
        connectionStringsJDBC.getTitleLabel().setText("JDBC");
        connectionStringsJDBC.getOutputTextArea().setText(getConnectionString(MYSQL_OUTPUT_TEXT_PATTERN_JDBC, null, null, null));
        connectionStringsSpring.getTitleLabel().setText("Spring");
        connectionStringsSpring.getOutputTextArea().setText(getConnectionString(MYSQL_OUTPUT_TEXT_PATTERN_SPRING, null, null, null));
        init();
        initListeners();

        AzureEventBus.after("mysql|server.delete", (MySqlServer server) -> {
            if (StringUtils.equalsIgnoreCase(this.property.getServer().id(), server.id())) {
                this.closeEditor();
            }
        });

        AzureEventBus.after("mysql|server.restart", this::onMySqlServerStatusChanged);
        AzureEventBus.after("mysql|server.stop", this::onMySqlServerStatusChanged);
        AzureEventBus.before("mysql|server.start", this::onMySqlServerStatusChanging);
        AzureEventBus.before("mysql|server.stop", this::onMySqlServerStatusChanging);
        AzureEventBus.before("mysql|server.restart", this::onMySqlServerStatusChanging);
        AzureEventBus.before("mysql|server.delete", this::onMySqlServerStatusDeleting);
    }

    private void onMySqlServerStatusChanged(MySqlServer server) {
        if (StringUtils.equalsIgnoreCase(this.property.getServer().id(), server.id())) {
            this.property.getServer().refresh();
        }
        showProperty(property);
    }

    private void onMySqlServerStatusChanging(MySqlServer server) {
        if (StringUtils.equalsIgnoreCase(this.property.getServer().id(), server.id())) {
            overview.getStatusTextField().setText("Updating...");
        }
    }

    private void onMySqlServerStatusDeleting(MySqlServer server) {
        if (StringUtils.equalsIgnoreCase(this.property.getServer().id(), server.id())) {
            overview.getStatusTextField().setText("Deleting...");
        }
    }

    private void closeEditor() {
        final FileEditorManager fileEditorManager = FileEditorManager.getInstance(project);
        AzureTaskManager.getInstance().runLater(() -> fileEditorManager.closeFile(virtualFile));
        PluginUtil.showInfoNotificationProject(project,
            String.format("The editor for MySQL server '%s' is closed.", this.property.getServer().name()),
            String.format("The MySQL server with name '%s' is deleted.",
                this.property.getServer().name()));
    }

    private String getConnectionString(final String pattern, final String hostname, final String database, final String username) {
        final String newHostname = StringUtils.isNotBlank(hostname) ? hostname : "{your_hostname}";
        final String newDatabase = StringUtils.isNotBlank(database) ? database : "{your_database}";
        final String newUsername = StringUtils.isNotBlank(username) ? username : "{your_username}";
        return String.format(pattern, newHostname, newDatabase, newUsername);
    }

    private void init() {
        originalAllowAccessToAzureServices = connectionSecurity.getAllowAccessFromAzureServicesCheckBox().getModel().isSelected();
        originalAllowAccessToLocal = connectionSecurity.getAllowAccessFromLocalMachineCheckBox().getModel().isSelected();
    }

    private void initListeners() {
        // update to trigger save/discard buttons
        connectionSecurity.getAllowAccessFromAzureServicesCheckBox().addItemListener(this::onCheckBoxChanged);
        connectionSecurity.getAllowAccessFromLocalMachineCheckBox().addItemListener(this::onCheckBoxChanged);
        // actions of copy buttons
        connectionStringsJDBC.getCopyButton().addActionListener(this::onJDBCCopyButtonClicked);
        connectionStringsSpring.getCopyButton().addActionListener(this::onSpringCopyButtonClicked);
        // save/discard buttons
        propertyActionPanel.getSaveButton().addActionListener(this::onSaveButtonClicked);
        propertyActionPanel.getDiscardButton().addActionListener(this::onDiscardButtonClicked);
        // database combox changed
        databaseComboBox.addItemListener(this::onDatabaseComboBoxChanged);
    }

    private void onCheckBoxChanged(ItemEvent itemEvent) {
        if (itemEvent.getStateChange() == ItemEvent.SELECTED || itemEvent.getStateChange() == ItemEvent.DESELECTED) {
            final boolean changed = MySQLPropertyView.this.changed();
            MySQLPropertyView.this.propertyActionPanel.getSaveButton().setEnabled(changed);
            MySQLPropertyView.this.propertyActionPanel.getDiscardButton().setEnabled(changed);
        }
    }

    private void onJDBCCopyButtonClicked(ActionEvent e) {
        try {
            Utils.copyToSystemClipboard(MySQLPropertyView.this.connectionStringsJDBC.getOutputTextArea().getText());
        } catch (final Exception exception) {
            final String error = "copy JDBC connection strings";
            final String action = "try again later.";
            throw new AzureToolkitRuntimeException(error, action);
        }
    }

    private void onSpringCopyButtonClicked(ActionEvent e) {
        try {
            Utils.copyToSystemClipboard(MySQLPropertyView.this.connectionStringsSpring.getOutputTextArea().getText());
        } catch (final Exception exception) {
            final String error = "copy Spring connection strings";
            final String action = "try again later.";
            throw new AzureToolkitRuntimeException(error, action);
        }
    }

    private void onSaveButtonClicked(ActionEvent e) {
        final String actionName = "Saving";
        final String originalText = MySQLPropertyView.this.propertyActionPanel.getSaveButton().getText();
        MySQLPropertyView.this.propertyActionPanel.getSaveButton().setText(actionName);
        MySQLPropertyView.this.propertyActionPanel.getSaveButton().setEnabled(false);
        final Runnable runnable = () -> {
            final String subscriptionId = property.getSubscriptionId();
            // refresh property
            refreshProperty(subscriptionId, property.getServer().entity().getResourceGroup(), property.getServer().name());
            final boolean allowAccessToAzureServices = connectionSecurity.getAllowAccessFromAzureServicesCheckBox().getModel().isSelected();
            if (!originalAllowAccessToAzureServices.equals(allowAccessToAzureServices)) {
                if (allowAccessToAzureServices) {
                    property.getServer().firewallRules().enableAzureAccessRule();
                } else {
                    property.getServer().firewallRules().disableAzureAccessRule();
                }
                originalAllowAccessToAzureServices = allowAccessToAzureServices;
            }
            final boolean allowAccessToLocal = connectionSecurity.getAllowAccessFromLocalMachineCheckBox().getModel().isSelected();
            if (!originalAllowAccessToLocal.equals(allowAccessToLocal)) {
                if (allowAccessToLocal) {
                    property.getServer().firewallRules().enableLocalMachineAccessRule(property.getServer().getPublicIpForLocalMachine());
                } else {
                    property.getServer().firewallRules().disableLocalMachineAccessRule();
                }
                originalAllowAccessToLocal = allowAccessToLocal;
            }
            MySQLPropertyView.this.propertyActionPanel.getSaveButton().setText(originalText);
            final boolean changed = MySQLPropertyView.this.changed();
            MySQLPropertyView.this.propertyActionPanel.getSaveButton().setEnabled(changed);
            MySQLPropertyView.this.propertyActionPanel.getDiscardButton().setEnabled(changed);
            final Map<String, String> properties = new HashMap<>();
            properties.put(TelemetryConstants.SUBSCRIPTIONID, subscriptionId);
            properties.put("allowAccessToLocal", String.valueOf(allowAccessToLocal));
            properties.put("allowAccessToAzureServices", String.valueOf(allowAccessToAzureServices));
            EventUtil.logEvent(EventType.info, ActionConstants.parse(ActionConstants.MySQL.SAVE).getServiceName(),
                               ActionConstants.parse(ActionConstants.MySQL.SAVE).getOperationName(), properties);
        };
        AzureTaskManager.getInstance().runInBackground(new AzureTask<>(this.project, String.format("%s...", actionName), false, runnable));
    }

    private void onDiscardButtonClicked(ActionEvent e) {
        MySQLPropertyView.this.propertyActionPanel.getSaveButton().setEnabled(false);
        MySQLPropertyView.this.propertyActionPanel.getDiscardButton().setEnabled(false);
        connectionSecurity.getAllowAccessFromAzureServicesCheckBox().setSelected(originalAllowAccessToAzureServices);
        connectionSecurity.getAllowAccessFromLocalMachineCheckBox().setSelected(originalAllowAccessToLocal);
    }

    private void onDatabaseComboBoxChanged(ItemEvent e) {
        if (e.getStateChange() == ItemEvent.SELECTED && e.getItem() instanceof MySqlDatabaseEntity) {
            final MySqlDatabaseEntity database = (MySqlDatabaseEntity) e.getItem();
            connectionStringsJDBC.getOutputTextArea().setText(getConnectionString(MYSQL_OUTPUT_TEXT_PATTERN_JDBC,
                    property.getServer().entity().getFullyQualifiedDomainName(), database.getName(), overview.getServerAdminLoginNameTextField().getText()));
            connectionStringsSpring.getOutputTextArea().setText(getConnectionString(MYSQL_OUTPUT_TEXT_PATTERN_SPRING,
                property.getServer().entity().getFullyQualifiedDomainName(), database.getName(), overview.getServerAdminLoginNameTextField().getText()));
        }
    }

    private boolean changed() {
        return originalAllowAccessToAzureServices != connectionSecurity.getAllowAccessFromAzureServicesCheckBox().getModel().isSelected()
                || originalAllowAccessToLocal != connectionSecurity.getAllowAccessFromLocalMachineCheckBox().getModel().isSelected();
    }

    @Override
    public @NotNull JComponent getComponent() {
        return rootPanel;
    }

    @Override
    public @NotNull String getName() {
        return ID;
    }

    @Override
    public void dispose() {

    }

    @Override
    public void onReadProperty(String sid, String resourceGroup, String name) {
        final String actionName = "Opening Property of";
        final Runnable runnable = () -> {
            // refresh property
            this.refreshProperty(sid, resourceGroup, name);
            // show property
            this.showProperty(this.property);
        };
        // show property in background
        final String taskTitle = Node.getProgressMessage(actionName, MySQLModule.MODULE_NAME, name);
        AzureTaskManager.getInstance().runInBackground(new AzureTask<>(this.project, taskTitle, false, runnable));
    }

    private void refreshProperty(String sid, String resourceGroup, String name) {
        final MySQLProperty newProperty = new MySQLProperty();
        newProperty.setSubscriptionId(sid);
        // find server
        try {
            newProperty.setServer(Azure.az(AzureMySql.class).subscription(sid).get(resourceGroup, name));
        } catch (final Exception ex) {
            final String error = "find Azure Database for MySQL server information";
            final String action = "confirm your network is available and your server actually exists.";
            throw new AzureToolkitRuntimeException(error, action);
        }
        if (StringUtils.equalsIgnoreCase("READY", newProperty.getServer().entity().getState())) {
            // find firewalls
            newProperty.setFirewallRules(newProperty.getServer().firewallRules().list());
        }
        this.property = newProperty;
    }

    @Override
    public void showProperty(MySQLProperty property) {
        final MySqlServer server = property.getServer();
        final String sid = server.entity().getSubscriptionId();
        if (!server.exists()) {
            this.closeEditor();
            return;
        }
        final Subscription subscription = az(AzureAccount.class).account().getSubscription(sid);
        if (subscription != null) {
            overview.getSubscriptionTextField().setText(subscription.getName());
            databaseComboBox.setSubscription(subscription);
            databaseComboBox.setServer(server);
        }
        overview.getResourceGroupTextField().setText(server.entity().getResourceGroup());
        overview.getStatusTextField().setText(server.entity().getState());
        overview.getLocationTextField().setText(server.entity().getRegion().getLabel());
        overview.getSubscriptionIDTextField().setText(sid);
        overview.getServerNameTextField().setText(server.entity().getFullyQualifiedDomainName());
        overview.getServerNameTextField().setCaretPosition(0);
        overview.getServerAdminLoginNameTextField().setText(server.entity().getAdministratorLoginName() + "@" + server.name());
        overview.getServerAdminLoginNameTextField().setCaretPosition(0);
        overview.getMysqlVersionTextField().setText(server.entity().getVersion());
        final String skuTier = server.entity().getSkuTier();
        final int skuCapacity = server.entity().getVCore();
        final int storageGB = server.entity().getStorageInMB() / 1024;
        final String performanceConfigurations = skuTier + ", " + skuCapacity + " vCore(s), " + storageGB + " GB";
        overview.getPerformanceConfigurationsTextField().setText(performanceConfigurations);
        overview.getSslEnforceStatusTextField().setText(server.entity().getSslEnforceStatus());
        if (StringUtils.equalsIgnoreCase("READY", server.entity().getState())) {
            originalAllowAccessToAzureServices = server.firewallRules().isAzureAccessRuleEnabled();
            connectionSecurity.getAllowAccessFromAzureServicesCheckBox().setSelected(originalAllowAccessToAzureServices);
            originalAllowAccessToLocal = server.firewallRules().isLocalMachineAccessRuleEnabled();
            connectionSecurity.getAllowAccessFromLocalMachineCheckBox().setSelected(originalAllowAccessToLocal);
        } else {
            connectionSecuritySeparator.collapse();
            connectionSecuritySeparator.setEnabled(false);
            connectionStringsSeparator.collapse();
            connectionStringsSeparator.setEnabled(false);
        }
    }
}<|MERGE_RESOLUTION|>--- conflicted
+++ resolved
@@ -5,17 +5,9 @@
 
 package com.microsoft.azure.toolkit.intellij.mysql;
 
-<<<<<<< HEAD
 import com.intellij.openapi.vfs.VirtualFile;
-import com.microsoft.azure.management.mysql.v2020_01_01.Server;
-import com.microsoft.azure.management.mysql.v2020_01_01.ServerState;
-import com.microsoft.azure.management.mysql.v2020_01_01.implementation.DatabaseInner;
-import com.microsoft.azure.management.mysql.v2020_01_01.implementation.FirewallRuleInner;
-=======
 import com.intellij.openapi.fileEditor.FileEditorManager;
 import com.intellij.openapi.project.Project;
-import com.intellij.openapi.vfs.VirtualFile;
->>>>>>> 37a9a5c3
 import com.microsoft.azure.toolkit.intellij.common.AzureHideableTitledSeparator;
 import com.microsoft.azure.toolkit.intellij.common.BaseEditor;
 import com.microsoft.azure.toolkit.intellij.database.ui.ConnectionSecurityPanel;
@@ -88,15 +80,10 @@
     private final Project project;
     private final VirtualFile virtualFile;
 
-<<<<<<< HEAD
-    MySQLPropertyView(@NotNull final VirtualFile virtualFile) {
+    MySQLPropertyView(@NotNull Project project, @NotNull VirtualFile virtualFile) {
         super(virtualFile);
-=======
-    MySQLPropertyView(@NotNull Project project, @NotNull VirtualFile virtualFile) {
-        super();
         this.project = project;
         this.virtualFile = virtualFile;
->>>>>>> 37a9a5c3
         overviewSeparator.addContentComponent(overview);
         connectionSecuritySeparator.addContentComponent(connectionSecurity);
         connectionStringsSeparator.addContentComponent(databaseLabel);
