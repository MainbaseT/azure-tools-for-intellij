--- conflicted
+++ resolved
@@ -16,10 +16,6 @@
 import com.microsoft.azure.toolkit.intellij.link.po.MySQLResourcePO;
 import com.microsoft.azure.toolkit.intellij.mysql.action.LinkMySQLAction;
 import com.microsoft.azure.toolkit.lib.common.form.AzureForm;
-<<<<<<< HEAD
-=======
-import com.microsoft.azure.toolkit.lib.common.operation.AzureOperationBundle;
->>>>>>> f6f6c047
 import com.microsoft.azure.toolkit.lib.common.operation.IAzureOperationTitle;
 import com.microsoft.azure.toolkit.lib.common.task.AzureTask;
 import com.microsoft.azure.toolkit.lib.common.task.AzureTaskManager;
@@ -109,7 +105,6 @@
                                                  resourceConfig.getServer().name(), resourceConfig.getDatabase().name(), project.getName());
             DefaultLoader.getUIHelper().showInfoNotification(LinkMySQLAction.ACTION_NAME, message);
         };
-<<<<<<< HEAD
         String progressMessage = "Connecting Azure Database for MySQL with Module...";
         final AzureTask task = new AzureTask(null, new IAzureOperationTitle.Simple(progressMessage) {
             @Override
@@ -117,10 +112,6 @@
                 return ActionConstants.MySQL.LINK_TO_MODULE;
             }
         }, false, runnable);
-=======
-        final IAzureOperationTitle title = AzureOperationBundle.title("azure-mysql.azure-mysql-link-to-module");
-        final AzureTask task = new AzureTask(null, title, false, runnable);
->>>>>>> f6f6c047
         AzureTaskManager.getInstance().runInBackground(task);
     }
 
