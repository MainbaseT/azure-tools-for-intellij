--- conflicted
+++ resolved
@@ -46,16 +46,8 @@
         name = "function.list.detail|subscription|selected",
         type = AzureOperation.Type.SERVICE
     )
-<<<<<<< HEAD
     protected List<FunctionAppComboBoxModel> loadAppServiceModels() throws Exception {
-        final List<ResourceEx<FunctionApp>> functions = AzureFunctionMvpModel.getInstance().listAllFunctions(false);
-        return functions.stream()
-            .filter(resource -> WebAppUtils.isJavaWebApp(resource.getResource()))
-            .sorted((a, b) -> StringUtils.compareIgnoreCase(a.getResource().name(), b.getResource().name()))
-=======
-    protected List<? extends FunctionAppComboBoxModel> loadItems() throws Exception {
         return AzureFunctionMvpModel.getInstance().listJavaFunctionApps(false).parallelStream()
->>>>>>> e2d3c7f5
             .map(FunctionAppComboBoxModel::new)
             .sorted((app1, app2) -> app1.getAppName().compareToIgnoreCase(app2.getAppName()))
             .collect(Collectors.toList());
