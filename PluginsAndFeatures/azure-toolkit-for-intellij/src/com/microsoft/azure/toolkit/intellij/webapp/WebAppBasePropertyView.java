--- conflicted
+++ resolved
@@ -92,18 +92,13 @@
     private AnActionButton btnRemove;
     private AnActionButton btnEdit;
 
-<<<<<<< HEAD
-    protected WebAppBasePropertyView(@NotNull Project project, @NotNull String sid,
-                                     @NotNull String resId, @Nullable String slotName, @NotNull final VirtualFile virtualFile) {
-        super(virtualFile);
-=======
     private String resourceId;
     private Project project;
     private VirtualFile virtualFile;
 
     protected WebAppBasePropertyView(@Nonnull Project project, @Nonnull String sid,
-                                     @Nonnull String resId, @Nullable String slotName, @Nonnull VirtualFile virtualFile) {
->>>>>>> ac3b9e29
+                                     @Nonnull String resId, @Nullable String slotName, @Nonnull final VirtualFile virtualFile) {
+        super(virtualFile);
         this.id = getId();
         this.resourceId = resId;
         this.virtualFile = virtualFile;
