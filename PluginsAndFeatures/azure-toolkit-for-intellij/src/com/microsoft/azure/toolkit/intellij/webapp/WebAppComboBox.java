/*
 * Copyright (c) Microsoft Corporation. All rights reserved.
 * Licensed under the MIT License. See License.txt in the project root for license information.
 */

package com.microsoft.azure.toolkit.intellij.webapp;

import com.intellij.openapi.project.Project;
import com.microsoft.azure.toolkit.intellij.appservice.AppServiceComboBox;
import com.microsoft.azure.toolkit.lib.common.operation.AzureOperation;
import com.microsoft.azure.toolkit.lib.webapp.WebAppService;
import com.microsoft.azuretools.azurecommons.helpers.NotNull;
import com.microsoft.azuretools.core.mvp.model.webapp.AzureWebAppMvpModel;
import com.microsoft.tooling.msservices.components.DefaultLoader;

import java.util.List;
import java.util.stream.Collectors;

public class WebAppComboBox extends AppServiceComboBox<WebAppComboBoxModel> {

    public WebAppComboBox(final Project project) {
        super(project);
    }

    @Override
    protected void createResource() {
        // todo: hide deployment part in creation dialog
        WebAppCreationDialog webAppCreationDialog = new WebAppCreationDialog(project);
        webAppCreationDialog.setDeploymentVisible(false);
        webAppCreationDialog.setOkActionListener(webAppConfig -> {
            final WebAppComboBoxModel newModel =
                new WebAppComboBoxModel(WebAppService.convertConfig2Settings(webAppConfig));
            newModel.setNewCreateResource(true);
            WebAppComboBox.this.addItem(newModel);
            WebAppComboBox.this.setSelectedItem(newModel);
            DefaultLoader.getIdeHelper().invokeLater(webAppCreationDialog::close);
        });
        webAppCreationDialog.show();
    }

    @NotNull
    @Override
    @AzureOperation(
        name = "webapp.list.detail|subscription|selected",
        type = AzureOperation.Type.SERVICE
    )
<<<<<<< HEAD
    protected List<WebAppComboBoxModel> loadAppServiceModels() throws Exception {
        final List<ResourceEx<WebApp>> webApps = AzureWebAppMvpModel.getInstance().listAllWebApps(false);
        return webApps.stream()
            .filter(resource -> WebAppUtils.isJavaWebApp(resource.getResource()))
            .sorted((a, b) -> a.getResource().name().compareToIgnoreCase(b.getResource().name()))
=======
    protected List<WebAppComboBoxModel> loadItems() throws Exception {
        return AzureWebAppMvpModel.getInstance().listJavaWebApps(false).parallelStream()
>>>>>>> e2d3c7f5
            .map(WebAppComboBoxModel::new)
            .sorted((app1, app2) -> app1.getAppName().compareToIgnoreCase(app2.getAppName()))
            .collect(Collectors.toList());
    }
}<|MERGE_RESOLUTION|>--- conflicted
+++ resolved
@@ -44,16 +44,8 @@
         name = "webapp.list.detail|subscription|selected",
         type = AzureOperation.Type.SERVICE
     )
-<<<<<<< HEAD
     protected List<WebAppComboBoxModel> loadAppServiceModels() throws Exception {
-        final List<ResourceEx<WebApp>> webApps = AzureWebAppMvpModel.getInstance().listAllWebApps(false);
-        return webApps.stream()
-            .filter(resource -> WebAppUtils.isJavaWebApp(resource.getResource()))
-            .sorted((a, b) -> a.getResource().name().compareToIgnoreCase(b.getResource().name()))
-=======
-    protected List<WebAppComboBoxModel> loadItems() throws Exception {
         return AzureWebAppMvpModel.getInstance().listJavaWebApps(false).parallelStream()
->>>>>>> e2d3c7f5
             .map(WebAppComboBoxModel::new)
             .sorted((app1, app2) -> app1.getAppName().compareToIgnoreCase(app2.getAppName()))
             .collect(Collectors.toList());
