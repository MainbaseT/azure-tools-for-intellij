--- conflicted
+++ resolved
@@ -25,12 +25,7 @@
     @NotNull
     @Override
     public FileEditor createEditor(@NotNull Project project, @NotNull VirtualFile virtualFile) {
-<<<<<<< HEAD
-        MySQLPropertyView propertyView = new MySQLPropertyView(virtualFile);
-        return propertyView;
-=======
         return new MySQLPropertyView(project, virtualFile);
->>>>>>> 37a9a5c3
     }
 
     @NotNull
