/*
 * Copyright (c) Microsoft Corporation. All rights reserved.
 * Licensed under the MIT License. See License.txt in the project root for license information.
 */

package com.microsoft.azure.toolkit.intellij.webapp.runner.webappconfig;

import com.intellij.execution.process.ProcessOutputTypes;
import com.intellij.openapi.project.Project;
import com.intellij.openapi.util.Comparing;
import com.microsoft.azure.common.exceptions.AzureExecutionException;
import com.microsoft.azure.management.appservice.DeploymentSlot;
import com.microsoft.azure.management.appservice.WebApp;
import com.microsoft.azure.management.appservice.WebAppBase;
import com.microsoft.azure.toolkit.intellij.common.AzureArtifact;
import com.microsoft.azure.toolkit.intellij.common.AzureArtifactManager;
import com.microsoft.azure.toolkit.intellij.common.AzureRunProfileState;
import com.microsoft.azure.toolkit.intellij.webapp.runner.Constants;
import com.microsoft.azure.toolkit.lib.common.operation.AzureOperation;
import com.microsoft.azuretools.core.mvp.model.webapp.AzureWebAppMvpModel;
import com.microsoft.azuretools.telemetry.TelemetryConstants;
import com.microsoft.azuretools.telemetrywrapper.Operation;
import com.microsoft.azuretools.telemetrywrapper.TelemetryManager;
import com.microsoft.azuretools.utils.AzureUIRefreshCore;
import com.microsoft.azuretools.utils.AzureUIRefreshEvent;
import com.microsoft.azuretools.utils.WebAppUtils;
import com.microsoft.intellij.RunProcessHandler;
import org.apache.commons.collections4.MapUtils;
import org.apache.commons.lang3.StringUtils;
import org.jetbrains.annotations.NotNull;
import org.jetbrains.annotations.Nullable;
import org.jetbrains.idea.maven.model.MavenConstants;

import java.awt.*;
import java.io.File;
import java.io.FileNotFoundException;
import java.io.IOException;
import java.net.URISyntaxException;
import java.net.URL;
import java.util.Collections;
import java.util.HashSet;
import java.util.Map;
import java.util.Objects;

import static com.microsoft.intellij.ui.messages.AzureBundle.message;

public class WebAppRunState extends AzureRunProfileState<WebAppBase> {
    private WebAppConfiguration webAppConfiguration;
    private final IntelliJWebAppSettingModel webAppSettingModel;

    /**
     * Place to execute the Web App deployment task.
     */
    public WebAppRunState(Project project, WebAppConfiguration webAppConfiguration) {
        super(project);
        this.webAppConfiguration = webAppConfiguration;
        this.webAppSettingModel = webAppConfiguration.getModel();
    }

    @Nullable
    @Override
<<<<<<< HEAD
    @AzureOperation(name = "webapp.deploy_artifact", params = {"@webAppConfiguration.getWebAppName()"}, type = AzureOperation.Type.ACTION)
    public WebAppBase executeSteps(@NotNull RunProcessHandler processHandler, @NotNull Operation operation) throws Exception {
=======
    @AzureOperation(name = "webapp.deploy_artifact", params = {"this.webAppConfiguration.getWebAppName()"}, type = AzureOperation.Type.ACTION)
    public WebAppBase executeSteps(@NotNull RunProcessHandler processHandler
        , @NotNull Map<String, String> telemetryMap) throws Exception {
>>>>>>> 673eff10
        File file = new File(getTargetPath());
        if (!file.exists()) {
            throw new FileNotFoundException(message("webapp.deploy.error.noTargetFile", file.getAbsolutePath()));
        }
        webAppConfiguration.setTargetName(file.getName());
        WebAppBase deployTarget = getDeployTargetByConfiguration(processHandler);
        // update settings
        if (MapUtils.isNotEmpty(webAppConfiguration.getApplicationSettings())) {
            updateApplicationSettings(deployTarget, processHandler);
        }
        WebAppUtils.deployArtifactsToAppService(deployTarget, file,
                webAppConfiguration.isDeployToRoot(), processHandler);
        return deployTarget;
    }

    private void updateApplicationSettings(WebAppBase deployTarget, RunProcessHandler processHandler) {
        if (deployTarget instanceof WebApp) {
            processHandler.setText("Updating Application Settings...");
            WebApp webApp = (WebApp) deployTarget;
            AzureWebAppMvpModel.getInstance().updateWebAppSettings(webAppSettingModel.getSubscriptionId(),
                    webApp.id(), webAppConfiguration.getApplicationSettings(), new HashSet<>());
            processHandler.setText("Updated Application Settings successfully.");
        } else if (deployTarget instanceof DeploymentSlot) {
            processHandler.setText("Updating Application Settings...");
            DeploymentSlot slot = (DeploymentSlot) deployTarget;
            AzureWebAppMvpModel.getInstance().updateDeploymentSlotAppSettings(webAppSettingModel.getSubscriptionId(),
                    slot.id(), slot.name(), webAppConfiguration.getApplicationSettings(), new HashSet<>());
            processHandler.setText("Updated Application Settings successfully.");
        }
    }

    private boolean isDeployToSlot() {
        return !webAppSettingModel.isCreatingNew() && webAppSettingModel.isDeployToSlot();
    }

    @AzureOperation(name = "webapp.open_browser.state", type = AzureOperation.Type.ACTION)
    private void openWebAppInBrowser(String url, RunProcessHandler processHandler) {
        try {
            Desktop.getDesktop().browse(new URL(url).toURI());
        } catch (final IOException | URISyntaxException e) {
            processHandler.println(e.getMessage(), ProcessOutputTypes.STDERR);
        }
    }

    @Override
    protected Operation createOperation() {
        return TelemetryManager.createOperation(TelemetryConstants.WEBAPP, TelemetryConstants.DEPLOY_WEBAPP);
    }

    @Override
    @AzureOperation(name = "webapp.complete_starting.state", type = AzureOperation.Type.ACTION)
    protected void onSuccess(WebAppBase result, @NotNull RunProcessHandler processHandler) {
        if (webAppSettingModel.isCreatingNew() && AzureUIRefreshCore.listeners != null) {
            AzureUIRefreshCore.execute(new AzureUIRefreshEvent(AzureUIRefreshEvent.EventType.REFRESH, null));
        }
        updateConfigurationDataModel(result);
        int indexOfDot = webAppSettingModel.getTargetName().lastIndexOf(".");
        final String fileName = webAppSettingModel.getTargetName().substring(0, indexOfDot);
        final String fileType = webAppSettingModel.getTargetName().substring(indexOfDot + 1);
        final String url = getUrl(result, fileName, fileType);
        processHandler.setText(message("appService.deploy.hint.succeed"));
        processHandler.setText("URL: " + url);
        if (webAppSettingModel.isOpenBrowserAfterDeployment()) {
            openWebAppInBrowser(url, processHandler);
        }
        processHandler.notifyComplete();
    }

    @Override
    protected Map<String, String> getTelemetryMap() {
        return webAppSettingModel.getTelemetryProperties(Collections.EMPTY_MAP);
    }

    @NotNull
    private WebAppBase getDeployTargetByConfiguration(@NotNull RunProcessHandler processHandler) throws Exception {
        if (webAppSettingModel.isCreatingNew()) {
            final WebApp webapp = AzureWebAppMvpModel.getInstance().getWebAppByName(webAppSettingModel.getSubscriptionId(),
                                                                                    webAppSettingModel.getResourceGroup(),
                                                                                    webAppSettingModel.getWebAppName());
            if (webapp == null) {
                return createWebApp(processHandler);
            }
        }

        final WebApp webApp = AzureWebAppMvpModel.getInstance()
            .getWebAppById(webAppSettingModel.getSubscriptionId(), webAppSettingModel.getWebAppId());
        if (webApp == null) {
            processHandler.setText(message("appService.deploy.hint.failed"));
            throw new Exception(message("webapp.deploy.error.noWebApp"));
        }

        if (isDeployToSlot()) {
            if (webAppSettingModel.getSlotName() == Constants.CREATE_NEW_SLOT) {
                return createDeploymentSlot(processHandler);
            } else {
                return webApp.deploymentSlots().getByName(webAppSettingModel.getSlotName());
            }
        } else {
            return webApp;
        }
    }

    @AzureOperation(
        name = "webapp|artifact.get.state",
        params = {"this.webAppConfiguration.getName()"},
        type = AzureOperation.Type.SERVICE
    )
    private String getTargetPath() throws AzureExecutionException {
        final AzureArtifact azureArtifact =
                AzureArtifactManager.getInstance(project).getAzureArtifactById(webAppConfiguration.getAzureArtifactType(),
                                                                               webAppConfiguration.getArtifactIdentifier());
        if (Objects.isNull(azureArtifact)) {
            final String error = String.format("selected artifact[%s] not found", webAppConfiguration.getArtifactIdentifier());
            throw new AzureExecutionException(error);
        }
        return AzureArtifactManager.getInstance(project).getFileForDeployment(azureArtifact);
    }

    @AzureOperation(
        name = "webapp.create_detail",
        params = {"this.webAppConfiguration.getName()"},
        type = AzureOperation.Type.SERVICE
    )
    private WebApp createWebApp(@NotNull RunProcessHandler processHandler) {
        processHandler.setText(message("webapp.deploy.hint.creatingWebApp"));
        try {
            return AzureWebAppMvpModel.getInstance().createWebApp(webAppSettingModel);
        } catch (final RuntimeException e) {
            processHandler.setText(message("webapp.deploy.error.noWebApp"));
            throw e;
        }
    }

    @AzureOperation(
        name = "webapp|deployment.create.state",
        params = {"this.webAppConfiguration.getName()"},
        type = AzureOperation.Type.SERVICE
    )
    private DeploymentSlot createDeploymentSlot(@NotNull RunProcessHandler processHandler) {
        processHandler.setText(message("webapp.deploy.hint.creatingDeploymentSlot"));
        try {
            return AzureWebAppMvpModel.getInstance().createDeploymentSlot(webAppSettingModel);
        } catch (final RuntimeException e) {
            processHandler.setText(message("webapp.deploy.error.noWebApp"));
            throw e;
        }
    }

    @NotNull
    private String getUrl(@NotNull WebAppBase webApp, @NotNull String fileName, @NotNull String fileType) {
        String url = "https://" + webApp.defaultHostName();
        if (Comparing.equal(fileType, MavenConstants.TYPE_WAR) && !webAppSettingModel.isDeployToRoot()) {
            url += "/" + WebAppUtils.encodeURL(fileName.replaceAll("#", StringUtils.EMPTY)).replaceAll("\\+", "%20");
        }
        return url;
    }

    private void updateConfigurationDataModel(@NotNull WebAppBase app) {
        webAppSettingModel.setCreatingNew(false);
        // todo: add flag to indicate create new slot or not
        if (app instanceof DeploymentSlot) {
            webAppSettingModel.setSlotName(app.name());
            webAppSettingModel.setNewSlotConfigurationSource(Constants.DO_NOT_CLONE_SLOT_CONFIGURATION);
            webAppSettingModel.setNewSlotName("");
            webAppSettingModel.setWebAppId(((DeploymentSlot) app).parent().id());
        } else {
            webAppSettingModel.setWebAppId(app.id());
        }
        webAppSettingModel.setWebAppName("");
        webAppSettingModel.setResourceGroup("");
        webAppSettingModel.setAppServicePlanName("");
    }
}<|MERGE_RESOLUTION|>--- conflicted
+++ resolved
@@ -59,14 +59,8 @@
 
     @Nullable
     @Override
-<<<<<<< HEAD
-    @AzureOperation(name = "webapp.deploy_artifact", params = {"@webAppConfiguration.getWebAppName()"}, type = AzureOperation.Type.ACTION)
+    @AzureOperation(name = "webapp.deploy_artifact", params = {"this.webAppConfiguration.getWebAppName()"}, type = AzureOperation.Type.ACTION)
     public WebAppBase executeSteps(@NotNull RunProcessHandler processHandler, @NotNull Operation operation) throws Exception {
-=======
-    @AzureOperation(name = "webapp.deploy_artifact", params = {"this.webAppConfiguration.getWebAppName()"}, type = AzureOperation.Type.ACTION)
-    public WebAppBase executeSteps(@NotNull RunProcessHandler processHandler
-        , @NotNull Map<String, String> telemetryMap) throws Exception {
->>>>>>> 673eff10
         File file = new File(getTargetPath());
         if (!file.exists()) {
             throw new FileNotFoundException(message("webapp.deploy.error.noTargetFile", file.getAbsolutePath()));
