--- conflicted
+++ resolved
@@ -118,16 +118,9 @@
 
     private Map<String, String> initEnv(@Nonnull final Project project) {
         final Map<String, String> envMap = new HashMap<>();
-<<<<<<< HEAD
-        final DatabaseResource mysql = this.resource;
-        envMap.put(mysql.getEnvPrefix() + "URL", this.resource.getJdbcUrl().toString());
-        envMap.put(mysql.getEnvPrefix() + "USERNAME", this.resource.getUsername());
-        envMap.put(mysql.getEnvPrefix() + "PASSWORD", loadPassword(mysql).or(() -> inputPassword(project, mysql)).orElse(""));
-=======
         envMap.put(this.resource.getEnvPrefix() + "URL", this.resource.getJdbcUrl().toString());
         envMap.put(this.resource.getEnvPrefix() + "USERNAME", this.resource.getUsername());
         envMap.put(this.resource.getEnvPrefix() + "PASSWORD", loadPassword(this.resource).or(() -> inputPassword(project, this.resource)).orElse(""));
->>>>>>> 8bd39a4d
         return envMap;
     }
 
@@ -182,20 +175,13 @@
         @Override
         public boolean write(@Nonnull Element connectionEle, @Nonnull Connection<? extends DatabaseResource, ? extends ModuleResource> connection) {
             final DatabaseResource databaseResource = connection.getResource();
-<<<<<<< HEAD
-            final ModuleResource consumerForConnection = connection.getConsumer();
-=======
             final ModuleResource moduleConsumer = connection.getConsumer();
->>>>>>> 8bd39a4d
+
             if (StringUtils.isNotBlank(databaseResource.getEnvPrefix())) {
                 connectionEle.setAttribute("envPrefix", databaseResource.getEnvPrefix());
             }
             connectionEle.addContent(new Element("resource").setAttribute("type", databaseResource.getType()).setText(databaseResource.getId()));
-<<<<<<< HEAD
-            connectionEle.addContent(new Element("consumer").setAttribute("type", consumerForConnection.getType()).setText(consumerForConnection.getId()));
-=======
             connectionEle.addContent(new Element("consumer").setAttribute("type", moduleConsumer.getType()).setText(moduleConsumer.getId()));
->>>>>>> 8bd39a4d
             return true;
         }
 
@@ -204,19 +190,11 @@
         public DatabaseResourceConnection read(@Nonnull Element connectionEle) {
             final ResourceManager manager = ServiceManager.getService(ResourceManager.class);
             // TODO: check if module exists
-<<<<<<< HEAD
-            final ModuleResource consumerFromConnection = new ModuleResource(connectionEle.getChildTextTrim("consumer"));
-            final DatabaseResource currentResource = (DatabaseResource) manager.getResourceById(connectionEle.getChildTextTrim("resource"));
-            if (Objects.nonNull(currentResource)) {
-                currentResource.setEnvPrefix(connectionEle.getAttributeValue("envPrefix"));
-                return new DatabaseResourceConnection(currentResource, consumerFromConnection);
-=======
             final ModuleResource moduleConsumer = new ModuleResource(connectionEle.getChildTextTrim("consumer"));
             final DatabaseResource databaseResource = (DatabaseResource) manager.getResourceById(connectionEle.getChildTextTrim("resource"));
             if (Objects.nonNull(databaseResource)) {
                 databaseResource.setEnvPrefix(connectionEle.getAttributeValue("envPrefix"));
                 return new DatabaseResourceConnection(databaseResource, moduleConsumer);
->>>>>>> 8bd39a4d
             } else {
                 // TODO: alert user to create new resource
                 return null;
