--- conflicted
+++ resolved
@@ -6,10 +6,6 @@
 package com.microsoft.azure.toolkit.intellij.webapp;
 
 import com.intellij.openapi.vfs.VirtualFile;
-<<<<<<< HEAD
-import org.jetbrains.annotations.NotNull;
-=======
->>>>>>> ac3b9e29
 
 import com.intellij.openapi.project.Project;
 import com.microsoft.azure.toolkit.lib.common.event.AzureEventBus;
@@ -24,31 +20,20 @@
     /**
      * Initialize the Web App Property View and return it.
      */
-<<<<<<< HEAD
-    public static WebAppBasePropertyView create(@NotNull final Project project, @NotNull final String sid,
-                                                @NotNull final String webAppId, @NotNull final VirtualFile virtualFile) {
-=======
     public static WebAppBasePropertyView create(@Nonnull final Project project, @Nonnull final String sid,
-                                                @Nonnull final String webAppId, @Nonnull VirtualFile virtualFile) {
->>>>>>> ac3b9e29
+                                                @Nonnull final String webAppId, @Nonnull final VirtualFile virtualFile) {
         WebAppPropertyView view = new WebAppPropertyView(project, sid, webAppId, virtualFile);
         view.onLoadWebAppProperty(sid, webAppId, null);
         return view;
     }
 
-<<<<<<< HEAD
-    private WebAppPropertyView(@NotNull final Project project, @NotNull final String sid,
-                               @NotNull final String webAppId, @NotNull final VirtualFile virtualFile) {
-        super(project, sid, webAppId, null, virtualFile);
-=======
     private WebAppPropertyView(@Nonnull final Project project, @Nonnull final String sid,
-                               @Nonnull final String webAppId, @Nonnull VirtualFile virtualFile) {
+                               @Nonnull final String webAppId, @Nonnull final VirtualFile virtualFile) {
         super(project, sid, webAppId, null, virtualFile);
         AzureEventBus.after("webapp.start", this::onAppServiceStatusChanged);
         AzureEventBus.after("webapp.stop", this::onAppServiceStatusChanged);
         AzureEventBus.after("webapp.restart", this::onAppServiceStatusChanged);
         AzureEventBus.after("webapp.delete", this::onAppServiceStatusChanged);
->>>>>>> ac3b9e29
     }
 
     @Override
