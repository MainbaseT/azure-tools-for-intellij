/*
 * Copyright (c) Microsoft Corporation
 * <p/>
 * All rights reserved.
 * <p/>
 * MIT License
 * <p/>
 * Permission is hereby granted, free of charge, to any person obtaining a copy of this software and associated
 * documentation files (the "Software"), to deal in the Software without restriction, including without limitation
 * the rights to use, copy, modify, merge, publish, distribute, sublicense, and/or sell copies of the Software, and
 * to permit persons to whom the Software is furnished to do so, subject to the following conditions:
 * <p/>
 * The above copyright notice and this permission notice shall be included in all copies or substantial portions of
 * the Software.
 * <p/>
 * THE SOFTWARE IS PROVIDED *AS IS*, WITHOUT WARRANTY OF ANY KIND, EXPRESS OR IMPLIED, INCLUDING BUT NOT LIMITED TO
 * THE WARRANTIES OF MERCHANTABILITY, FITNESS FOR A PARTICULAR PURPOSE AND NONINFRINGEMENT. IN NO EVENT SHALL THE
 * AUTHORS OR COPYRIGHT HOLDERS BE LIABLE FOR ANY CLAIM, DAMAGES OR OTHER LIABILITY, WHETHER IN AN ACTION OF CONTRACT,
 * TORT OR OTHERWISE, ARISING FROM, OUT OF OR IN CONNECTION WITH THE SOFTWARE OR THE USE OR OTHER DEALINGS IN THE
 */

package com.microsoft.azure.hdinsight.spark.ui

import com.intellij.openapi.Disposable
import com.intellij.openapi.fileChooser.FileChooser
import com.intellij.openapi.fileChooser.FileChooserDescriptor
import com.intellij.openapi.options.ConfigurationException
import com.intellij.openapi.project.Project
import com.intellij.openapi.ui.ComboBox
import com.intellij.openapi.ui.TextFieldWithBrowseButton
import com.intellij.openapi.util.Disposer
import com.intellij.packaging.artifacts.Artifact
import com.intellij.packaging.impl.artifacts.ArtifactUtil
import com.intellij.ui.SimpleListCellRenderer
import com.intellij.ui.components.JBScrollPane
import com.intellij.ui.components.fields.ExpandableTextField
import com.intellij.ui.table.JBTable
import com.intellij.uiDesigner.core.GridConstraints.*
import com.microsoft.azure.cosmosspark.common.JXHyperLinkWithUri
import com.microsoft.azure.hdinsight.common.AbfsUri
import com.microsoft.azure.hdinsight.common.ClusterManagerEx
import com.microsoft.azure.hdinsight.common.DarkThemeManager
import com.microsoft.azure.hdinsight.common.logger.ILogger
import com.microsoft.azure.hdinsight.common.mvc.SettableControl
import com.microsoft.azure.hdinsight.sdk.cluster.ClusterDetail
import com.microsoft.azure.hdinsight.sdk.cluster.HDInsightAdditionalClusterDetail
import com.microsoft.azure.hdinsight.sdk.cluster.IClusterDetail
import com.microsoft.azure.hdinsight.sdk.storage.IHDIStorageAccount
import com.microsoft.azure.hdinsight.serverexplore.ui.AddNewHDInsightReaderClusterForm
import com.microsoft.azure.hdinsight.spark.common.SparkSubmissionJobConfigCheckStatus
import com.microsoft.azure.hdinsight.spark.common.SparkSubmissionJobConfigCheckStatus.Error
import com.microsoft.azure.hdinsight.spark.common.SparkSubmissionJobConfigCheckStatus.Warning
import com.microsoft.azure.hdinsight.spark.common.SparkSubmitHelper
import com.microsoft.azure.hdinsight.spark.common.SparkSubmitModel
import com.microsoft.azure.hdinsight.spark.common.SubmissionTableModel
import com.microsoft.azure.hdinsight.spark.ui.filesystem.AzureStorageVirtualFile
import com.microsoft.azure.hdinsight.spark.ui.filesystem.StorageChooser
<<<<<<< HEAD
=======
import com.microsoft.azure.toolkit.lib.common.task.AzureTask
>>>>>>> 0595124c
import com.microsoft.azure.toolkit.lib.common.task.AzureTaskManager
import com.microsoft.azuretools.authmanage.AuthMethodManager
import com.microsoft.azuretools.azurecommons.helpers.StringHelper
import com.microsoft.intellij.forms.dsl.panel
import com.microsoft.intellij.lang.containsInvisibleChars
import com.microsoft.intellij.lang.tagInvisibleChars
import com.microsoft.intellij.rxjava.DisposableObservers
import com.microsoft.intellij.ui.util.findFirst
import org.apache.commons.lang3.StringUtils
import java.awt.Dimension
import java.awt.FlowLayout
import java.awt.event.ItemEvent
import java.io.IOException
import javax.swing.*
import javax.swing.event.DocumentEvent
import javax.swing.event.DocumentListener
import kotlin.streams.toList

/**
 * Spark Batch Application Submission UI
 */
open class SparkSubmissionContentPanel(private val myProject: Project, val type: String = "HDInsight Spark") :
        SettableControl<SparkSubmitModel>, ILogger, Disposable {
    private enum class ErrorMessage {
        ClusterName,
        SystemArtifact,
        LocalArtifact,
        JobConfiguration
        // Don't add more Error Message please, throw Configuration Exception in checkInputs()
    }

    private val documentValidationListener = object : DocumentListener {
        override fun insertUpdate(e: DocumentEvent) = checkInputsWithErrorLabels()
        override fun removeUpdate(e: DocumentEvent) = checkInputsWithErrorLabels()
        override fun changedUpdate(e: DocumentEvent) = checkInputsWithErrorLabels()
    }

    private val isSignedIn: Boolean
        get() = try {
            AuthMethodManager.getInstance().isSignedIn
        } catch (ignored: IOException) {
            false
        }

    // All view components
    private val errorMessageLabels = arrayOf(
            JLabel(getErrorMessageClusterNameNull(isSignedIn))
                    .apply { foreground = currentErrorColor },
            JLabel("Artifact should not be null!")
                    .apply { foreground = currentErrorColor },
            JLabel("Could not find the local jar package for Artifact")
                    .apply { foreground = currentErrorColor },
            JLabel("Main class name should not be null")
                    .apply {
                        foreground = currentErrorColor
                        isVisible = true
                    },
            JLabel().apply { foreground = currentErrorColor }
            // Don't add more we won't like to add more message labels
    )

    class Constants {
        companion object {
            const val submissionFolder: String = "SparkSubmission"
        }
    }

    open val clusterHint = "Spark clusters(Linux only)"

    open fun getErrorMessageClusterNameNull(isSignedIn: Boolean): String {
        return when {
            isSignedIn -> "Cluster name should not be null, please choose one for submission"
            else -> "Can't list cluster, please login within Azure Explorer (View -> Tool Windows -> Azure Explorer) and refresh"
        }
    }

    val clustersSelectionPrompt: JLabel = JLabel(clusterHint).apply {
        toolTipText = "The $type cluster you want to submit your application to. Only Linux cluster is supported."
    }

    protected open val clustersSelection by lazy { SparkClusterListRefreshableCombo().apply {
        Disposer.register(this@SparkSubmissionContentPanel, this@apply)
    }}

    private val hdiReaderErrorLabel: JLabel =
        JLabel("No Ambari permission to submit job to the selected cluster...").apply {
            toolTipText = "No Ambari permission to submit job to the selected cluster. Please ask the cluster owner or user access administrator to upgrade your role to HDInsight Cluster Operator in the Azure Portal, or link to the selected cluster."
            foreground = currentErrorColor
            isVisible = false
        }

    private val linkClusterHyperLink = JXHyperLinkWithUri().apply {
        name = "linkClusterHyperLink"
        text = "Link the cluster"
        isVisible = false

        addActionListener {
            val selectedClusterName = viewModel.clusterSelection.selectedCluster?.name
            // record default storage root path for HDInsight Reader role cluster
            val selectedClusterDetail =
                ClusterManagerEx.getInstance().findClusterDetail({ clusterDetail ->
                    clusterDetail is ClusterDetail
                            && clusterDetail.getName() == selectedClusterName
                }, false) as? ClusterDetail
            val defaultStorageRootPath = selectedClusterDetail?.defaultStorageRootPath

            selectedClusterDetail?.let {
                val form = object: AddNewHDInsightReaderClusterForm(myProject, null, selectedClusterDetail) {
                    override fun afterOkActionPerformed() {
                        hideHdiReaderErrors()

                        // Update linked cluster detail with default storage root path
                        val linkedCluster =
                            ClusterManagerEx.getInstance().findClusterDetail({ clusterDetail ->
                                clusterDetail is HDInsightAdditionalClusterDetail
                                        && clusterDetail.getName() == selectedClusterName
                            }, true) as? HDInsightAdditionalClusterDetail
                        linkedCluster?.let {
                            it.defaultStorageRootPath = defaultStorageRootPath
                            ClusterManagerEx.getInstance().updateHdiAdditionalClusterDetail(it)

                            // Notify storage type to change
                            storageWithUploadPathPanel.viewModel.clusterSelectedSubject.onNext(it)
                            // refresh the cluster list
                            viewModel.clusterSelection.doRefreshSubject.onNext(true)
                        }
                    }
                }
                form.show()
            }
        }
    }

    private val clusterErrorMsgPanel: JPanel = JPanel(FlowLayout(FlowLayout.LEFT)).apply {
        add(errorMessageLabels[ErrorMessage.ClusterName.ordinal])
        add(hdiReaderErrorLabel)
        add(linkClusterHyperLink)
    }

    private val artifactSelectLabel: JLabel = JLabel("Select an Artifact to submit").apply {
        toolTipText = "The Artifact you want to use"
    }

    private val selectedArtifactComboBox: ComboBox<Artifact> = ComboBox<Artifact>(
            ArtifactUtil.getArtifactWithOutputPaths(myProject).toTypedArray()
    ).apply {
        name = "ideaArtifactComboBox"
        toolTipText = artifactSelectLabel.toolTipText

        if (itemCount > 0) {
            selectedIndex = 0
        }

        renderer = object: SimpleListCellRenderer<Artifact>() {
            override fun customize(list: JList<out Artifact>, artifact: Artifact?, index: Int, selected: Boolean, hasFocus: Boolean) {
                text = artifact?.name
            }
        }

        addItemListener {
            checkInputsWithErrorLabels()
        }
    }

    internal val localArtifactTextField: TextFieldWithBrowseButton = TextFieldWithBrowseButton().apply {
        textField.name = "localArtifactTextFieldText"
        button.name = "localArtifactTextFieldButton"
        toolTipText = "Artifact from local jar package."
        isEnabled = false
        textField.document.addDocumentListener(documentValidationListener)

        button.addActionListener {
            val chooserDescriptor = FileChooserDescriptor(false, false, true, false, true, false).apply {
                title = "Select Local Artifact File"
            }

            val chooseFile = FileChooser.chooseFile(chooserDescriptor, null, null)
            val path = chooseFile?.path ?: return@addActionListener
            val normalizedPath = if (path.endsWith("!/")) path.substring(0, path.length - 2) else path

            text = normalizedPath
        }
    }

    private val ideaArtifactPrompt: JRadioButton = JRadioButton("Artifact from IntelliJ project:", true).apply {
        addItemListener {
            selectedArtifactComboBox.isEnabled = it.stateChange == ItemEvent.SELECTED
            checkInputsWithErrorLabels()
        }

        name = "ideaArtifactRadioButton"
        isSelected = true
    }

    internal val localArtifactPrompt: JRadioButton = JRadioButton("Artifact from local disk:", false).apply {
        addItemListener {
            localArtifactTextField.isEnabled = it.stateChange == ItemEvent.SELECTED
            checkInputsWithErrorLabels()
        }

        name = "localArtifactRadioButton"
        isSelected = false
    }

    val artifactTypeGroup: ButtonGroup = ButtonGroup().apply {
        add(ideaArtifactPrompt)
        add(localArtifactPrompt)
    }

    private val jobConfigPrompt: JLabel = JLabel("Job configurations")

    private val jobConfigurationTable: JBTable = JBTable(SubmissionTableModel()).apply {
        name = "jobConfigurationTable"
        preferredScrollableViewportSize = Dimension(580, 100)

        surrendersFocusOnKeystroke = true
        setSelectionMode(ListSelectionModel.SINGLE_SELECTION)
        columnSelectionAllowed = true
        fillsViewportHeight = true

        addPropertyChangeListener { checkInputsWithErrorLabels() }
    }

    private val jobConfTableScrollPane: JBScrollPane = JBScrollPane(jobConfigurationTable).apply {
        minimumSize = jobConfigurationTable.preferredScrollableViewportSize
        isFocusable = false
    }

    private val commandLineArgsPrompt: JLabel = JLabel("Command line arguments").apply {
        toolTipText = "Command line arguments used in your main class; multiple arguments should be split by space."
    }

    private val commandLineTextField: ExpandableTextField = ExpandableTextField().apply {
        name = "commandLineTextField"
        toolTipText = commandLineArgsPrompt.toolTipText
    }

    private val refJarsPrompt: JLabel = JLabel("Referenced Jars(spark.jars)").apply {
        toolTipText = "Files to be placed on the java classpath. Multiple paths should be split by space."
    }

    private val referencedJarsTextField: TextFieldWithBrowseButton = TextFieldWithBrowseButton(ExpandableTextField().apply {
        toolTipText = "Artifact from remote storage account."
    }).apply {
        textField.name = "referencedJarsTextFieldText"
        button.name = "referencedJarsTextFieldButton"
        textField.document.addDocumentListener(documentValidationListener)
        button.addActionListener {
            val root = viewModel.prepareVFSRoot()
            val listChildrenErrorMessage = root?.listChildrenErrorMessage
            if (root == null) {
               StorageChooser.handleInvalidUploadInfo()
            } else if (listChildrenErrorMessage != null) {
                StorageChooser.handleListChildrenFailureInfo(listChildrenErrorMessage)
            } else {
                val chooser = StorageChooser(root) { file -> file.isDirectory || file.name.endsWith(".jar") }
                val chooseFiles = chooser.chooseFile()
                // Only override reference jar text field when jar file is selected and ok button is clicked
                if (chooseFiles.isNotEmpty()) {
                    // Warning: We have overridden toString method in class AdlsGen2VirtualFile
                    // If we implement virtual file for Gen1, blob or other storage later, remember to implement toString method
                    // for those virtual file class later.
                    text = chooseFiles.joinToString(" ") { vf -> vf.toString() }
                }
            }
        }
    }

    private val refFilesPrompt: JLabel = JLabel("Referenced Files(spark.files)").apply {
        toolTipText = "Files to be placed in executor working directory. Multiple paths should be split by space."
    }

    private val referencedFilesTextField: TextFieldWithBrowseButton = TextFieldWithBrowseButton(ExpandableTextField().apply {
        toolTipText = refFilesPrompt.toolTipText
    }).apply {
        textField.name = "referencedFilesTextFieldText"
        button.name = "referencedFilesTextFieldButton"
        textField.document.addDocumentListener(documentValidationListener)
        button.addActionListener {
            val root = viewModel.prepareVFSRoot()
            val listChildrenErrorMessage = root?.listChildrenErrorMessage
            if (root == null) {
                StorageChooser.handleInvalidUploadInfo()
            } else if (listChildrenErrorMessage != null) {
                StorageChooser.handleListChildrenFailureInfo(listChildrenErrorMessage)
            }  else {
                val chooser = StorageChooser(root, StorageChooser.ALL_DIRS_AND_FILES)
                val chooseFiles = chooser.chooseFile()
                if (chooseFiles.isNotEmpty()) {
                    // Warning: We have overridden toString method in class AdlsGen2VirtualFile
                    // If we implement virtual file for Gen1, blob or other storage later, remember to implement toString method
                    // for those virtual file class later.
                    text = chooseFiles.joinToString(" ") { vf -> vf.toString() }
                }
            }
        }
    }

    private val storageWithUploadPathPanel: SparkSubmissionJobUploadStorageWithUploadPathPanel =
            SparkSubmissionJobUploadStorageWithUploadPathPanel().apply {
                Disposer.register(this@SparkSubmissionContentPanel, this@apply)
            }

    private val currentErrorColor
        get() = DarkThemeManager.getInstance().errorMessageColor

    private val currentWarningColor
        get() = DarkThemeManager.getInstance().warningMessageColor

    private fun setVisibleForFixedErrorMessage(label: ErrorMessage,
                                               isVisible: Boolean,
                                               overwriteMessage: String? = null,
                                               status: SparkSubmissionJobConfigCheckStatus = Error) {
        if (!StringHelper.isNullOrWhiteSpace(overwriteMessage)) {
            errorMessageLabels[label.ordinal].text = overwriteMessage
        }

        errorMessageLabels[label.ordinal].foreground = when (status) {
            Error -> currentErrorColor
            Warning -> currentWarningColor
        }

        errorMessageLabels[label.ordinal].isVisible = isVisible
    }

    private fun hideAllErrors() {
        for (errorMessageLabel in ErrorMessage.values()) {
            setVisibleForFixedErrorMessage(errorMessageLabel, false)
        }
    }

    private fun hideHdiReaderErrors() {
        // Hide errors for HDI reader cluster
        hdiReaderErrorLabel.isVisible = false
        linkClusterHyperLink.isVisible = false
    }

    private fun showHdiReaderErrors() {
        // Show errors for HDI reader cluster
        hdiReaderErrorLabel.isVisible = true
        linkClusterHyperLink.isVisible = true
    }

    private fun checkHdiReaderCluster(cluster: IClusterDetail?) {
        hideHdiReaderErrors()

        cluster?.let {
            if (cluster is ClusterDetail
                && cluster.isRoleTypeReader
                && (cluster.httpUserName == null || cluster.httpPassword == null)) {
                showHdiReaderErrors()
            }
        }
    }

    @Synchronized
    private fun checkInputsWithErrorLabels() {
<<<<<<< HEAD
        AzureTaskManager.getInstance().runLater {
=======
        AzureTaskManager.getInstance().runLater({
>>>>>>> 0595124c
            // Clean all error messages firstly
            hideAllErrors()

            // Check Cluster selection
            if ((viewModel.clusterSelection.toSelectClusterByIdBehavior.value as? String).isNullOrBlank()) {
                setVisibleForFixedErrorMessage(ErrorMessage.ClusterName, true)
            }

            if (ideaArtifactPrompt.isSelected) {
                // Check Intellij artifact
                if (selectedArtifactComboBox.selectedItem == null) {
                    setVisibleForFixedErrorMessage(ErrorMessage.SystemArtifact, true)
                }
            }

            if (localArtifactPrompt.isSelected) {
                // Check local jar artifact
                if (StringHelper.isNullOrWhiteSpace(localArtifactTextField.text)) {
                    setVisibleForFixedErrorMessage(ErrorMessage.LocalArtifact, true)
                }

                if (!SparkSubmitHelper.isLocalArtifactPath(localArtifactTextField.text)) {
                    setVisibleForFixedErrorMessage(ErrorMessage.LocalArtifact, true)
                }
            }

            // Check job config table
            val confTableModel = jobConfigurationTable.model as SubmissionTableModel
            val result = confTableModel.firstCheckResults
            if (result != null) {
                setVisibleForFixedErrorMessage(ErrorMessage.JobConfiguration, true, result.messaqge, Warning)
            }
<<<<<<< HEAD
        }
=======
        }, AzureTask.Modality.ANY)
>>>>>>> 0595124c
    }

    @Throws(ConfigurationException::class)
    fun validateInputs() {
        val confTableModel = jobConfigurationTable.model as SubmissionTableModel
        for (confEntry in confTableModel.jobConfigMap) {
            val entryKey = confEntry.first()

            if (StringUtils.isBlank(confEntry.first()) && StringUtils.isNotBlank(confEntry.second())) {
                throw ConfigurationException("The Spark config key shouldn't be empty for value: " + confEntry.second())
            }

            if (!StringUtils.isAlpha(entryKey.substring(0, 1)) && !StringUtils.startsWith(entryKey, "_")) {
                throw ConfigurationException("The Spark config key should start with a letter or underscore")
            }

            if (!StringUtils.containsOnly(entryKey.toLowerCase(), "abcdefghijklmnopqrstuvwxyz1234567890_-.")) {
                throw ConfigurationException("The Spark config key should only contains letters, digits, hyphens, underscores, and periods: ($entryKey)")
            }
        }

        // Check for command arguments invisible chars
        if (commandLineTextField.text.containsInvisibleChars()) {
            throw ConfigurationException("Found invisible chars (not space) in Command line arguments(tagged with []): " +
                    commandLineTextField.text.tagInvisibleChars("[]"))
        }
    }

    private val artifactSelection: JPanel by lazy {
        val formBuilder = panel {
            columnTemplate {
                col {
                    anchor = ANCHOR_WEST
                    fill = FILL_NONE
                }
                col {
                    anchor = ANCHOR_WEST
                    hSizePolicy = SIZEPOLICY_WANT_GROW
                    fill = FILL_HORIZONTAL
                }
            }
            row {   c(ideaArtifactPrompt) { indent = 1 }; c(selectedArtifactComboBox) }
            row {   c();                                  c(errorMessageLabels[ErrorMessage.SystemArtifact.ordinal]) { fill = FILL_NONE } }
            row {   c(localArtifactPrompt){ indent = 1 }; c(localArtifactTextField) }
            row {   c();                                  c(errorMessageLabels[ErrorMessage.LocalArtifact.ordinal]) { fill = FILL_NONE }}
        }

        formBuilder.buildPanel().apply {
            name = "SparkArtifactSelection"
        }
    }

    private val submissionPanel : JPanel by lazy {
        val formBuilder = panel {
            columnTemplate {
                col {
                    anchor = ANCHOR_WEST
                    fill = FILL_NONE
                }
                col {
                    anchor = ANCHOR_WEST
                    hSizePolicy = SIZEPOLICY_WANT_GROW
                    fill = FILL_HORIZONTAL
                }
            }
            row { c(clustersSelectionPrompt
                    .apply { labelFor = clustersSelection.component });
                                                          c(clustersSelection.component) }
            row { c();                                    c(clusterErrorMsgPanel) { fill = FILL_NONE } }
            row { c(artifactSelectLabel
                    .apply { labelFor = artifactSelection }) }
            row { c(artifactSelection) { colSpan = 2; fill = FILL_HORIZONTAL }}
            row { c(jobConfigPrompt
                    .apply { labelFor = jobConfTableScrollPane });
                                                          c(jobConfTableScrollPane) }
            row { c();                                    c(errorMessageLabels[ErrorMessage.JobConfiguration.ordinal]) }
            row { c(commandLineArgsPrompt
                    .apply { labelFor = commandLineTextField });
                                                          c(commandLineTextField) }
            row { c(refJarsPrompt
                    .apply { labelFor = referencedJarsTextField });
                                                          c(referencedJarsTextField) }
            row { c(refFilesPrompt
                    .apply { labelFor = referencedFilesTextField });
                                                          c(referencedFilesTextField) }
            row { c(storageWithUploadPathPanel.view) { colSpan = 2; fill = FILL_HORIZONTAL }; }
        }

        formBuilder.buildPanel().apply {
            // Add a margin for the panel
            border = BorderFactory.createEmptyBorder(5, 8, 5, 8)
            minimumSize = Dimension(480, 480)
            name = "SparkSubmissionContentPanel"
        }
    }

    open val component: JComponent
        get() = submissionPanel

    open inner class ViewModel: DisposableObservers() {
        val clusterSelection by lazy { clustersSelection.viewModel.apply {
            clusterIsSelected.subscribe {
                storageWithUploadPathPanel.viewModel.clusterSelectedSubject.onNext(it)
                checkInputsWithErrorLabels()
                checkHdiReaderCluster(it)
            }
        }}

        fun prepareVFSRoot(): AzureStorageVirtualFile? {
            val uploadRootPath = storageWithUploadPathPanel.viewModel.getCurrentUploadFieldText()
                    ?.replace("/${Constants.submissionFolder}/?$".toRegex(), "")

            // Currently we only support VFS for Gen2 storage account
            if (!AbfsUri.isType(uploadRootPath)) {
                return null
            }

            val cluster = clustersSelection.viewModel.clusterIsSelected
                    .toBlocking()
                    .firstOrDefault(null)

            var storageAccount: IHDIStorageAccount? = cluster?.storageAccount
            return storageWithUploadPathPanel.viewModel.uploadStorage.prepareVFSRoot(AbfsUri.parse(uploadRootPath), storageAccount, cluster)
        }
    }

    open val viewModel = ViewModel().apply { Disposer.register(this@SparkSubmissionContentPanel, this@apply) }

    override fun setData(data: SparkSubmitModel) {
        // Data -> Component

        AzureTaskManager.getInstance().runAndWait({
            viewModel.clusterSelection.toSelectClusterByIdBehavior.onNext(data.clusterMappedId ?: data.clusterName)

            // TODO: Implement this in ClusterSelection ViewModel to take real effects
            clustersSelection.component.isEnabled = data.isClusterSelectable
            localArtifactPrompt.isSelected = data.isLocalArtifact

            localArtifactTextField.text = data.localArtifactPath
            commandLineTextField.text = data.commandLineArgs.joinToString(" ")
            referencedJarsTextField.text = data.referenceJars.joinToString(" ")
            referencedFilesTextField.text = data.referenceFiles.joinToString(" ")

            // update job configuration table
            if (jobConfigurationTable.model != data.tableModel) {
                jobConfigurationTable.model = data.tableModel.apply {
                    if (jobConfigMap.isEmpty()) {
                        loadJobConfigMap(data.defaultParameters
                                .map { com.microsoft.azuretools.utils.Pair(it.first(), it.second()?.toString() ?: "") }
                                .toList())
                    }
                }
            }

            // Make the table focused at the first cell by default
            jobConfigurationTable.changeSelection(1, 0, false, false)
            jobConfigurationTable.editCellAt(1, 0)

            if (!data.artifactName.isNullOrBlank()) {
                selectedArtifactComboBox.model.apply { selectedItem = findFirst { it.name == data.artifactName } }
            }
<<<<<<< HEAD
        })
=======
        }, AzureTask.Modality.ANY)
>>>>>>> 0595124c

        // set Job Upload Storage panel data
        storageWithUploadPathPanel.setData(data.jobUploadStorageModel)
    }

    override fun getData(data: SparkSubmitModel) {
        // Component -> Data

        val selectedArtifactName = (selectedArtifactComboBox.selectedItem as? Artifact)?.name ?: ""
        val selectedClusterName = viewModel.clusterSelection.selectedCluster?.name
        val selectedClusterId = viewModel.clusterSelection.toSelectClusterByIdBehavior.value as? String

        val referencedFileList = referencedFilesTextField.text.split(" ").dropLastWhile { it.isEmpty() }
                .asSequence()
                .map { it.trim() }
                .filter { s -> !s.isEmpty() }
                .toList()

        val uploadedFilePathList = referencedJarsTextField.text.split(" ").dropLastWhile { it.isEmpty() }
                .asSequence()
                .map { it.trim() }
                .filter { s -> !s.isEmpty() }
                .toList()

        val argsList = commandLineTextField.text.split(" ").dropLastWhile { it.isEmpty() }
                .asSequence()
                .map { it.trim() }
                .filter { s -> !s.isEmpty() }
                .toList()

        data.apply {
            // submission parameters
            clusterName = selectedClusterName
            clusterMappedId = selectedClusterId
            isLocalArtifact = localArtifactPrompt.isSelected
            artifactName = selectedArtifactName
            localArtifactPath = localArtifactTextField.text
            filePath = null
            referenceFiles = referencedFileList
            referenceJars = uploadedFilePathList
            commandLineArgs = argsList
            tableModel = jobConfigurationTable.model as SubmissionTableModel

            project = myProject
        }

        // get Job upload storage panel data
        storageWithUploadPathPanel.getData(data.jobUploadStorageModel)
    }

    override fun dispose() {
    }
}<|MERGE_RESOLUTION|>--- conflicted
+++ resolved
@@ -55,10 +55,7 @@
 import com.microsoft.azure.hdinsight.spark.common.SubmissionTableModel
 import com.microsoft.azure.hdinsight.spark.ui.filesystem.AzureStorageVirtualFile
 import com.microsoft.azure.hdinsight.spark.ui.filesystem.StorageChooser
-<<<<<<< HEAD
-=======
 import com.microsoft.azure.toolkit.lib.common.task.AzureTask
->>>>>>> 0595124c
 import com.microsoft.azure.toolkit.lib.common.task.AzureTaskManager
 import com.microsoft.azuretools.authmanage.AuthMethodManager
 import com.microsoft.azuretools.azurecommons.helpers.StringHelper
@@ -416,11 +413,7 @@
 
     @Synchronized
     private fun checkInputsWithErrorLabels() {
-<<<<<<< HEAD
-        AzureTaskManager.getInstance().runLater {
-=======
         AzureTaskManager.getInstance().runLater({
->>>>>>> 0595124c
             // Clean all error messages firstly
             hideAllErrors()
 
@@ -453,11 +446,7 @@
             if (result != null) {
                 setVisibleForFixedErrorMessage(ErrorMessage.JobConfiguration, true, result.messaqge, Warning)
             }
-<<<<<<< HEAD
-        }
-=======
         }, AzureTask.Modality.ANY)
->>>>>>> 0595124c
     }
 
     @Throws(ConfigurationException::class)
@@ -619,11 +608,7 @@
             if (!data.artifactName.isNullOrBlank()) {
                 selectedArtifactComboBox.model.apply { selectedItem = findFirst { it.name == data.artifactName } }
             }
-<<<<<<< HEAD
-        })
-=======
         }, AzureTask.Modality.ANY)
->>>>>>> 0595124c
 
         // set Job Upload Storage panel data
         storageWithUploadPathPanel.setData(data.jobUploadStorageModel)
