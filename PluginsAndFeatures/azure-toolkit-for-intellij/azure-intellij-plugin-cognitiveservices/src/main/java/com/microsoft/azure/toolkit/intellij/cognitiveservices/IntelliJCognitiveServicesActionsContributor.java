/*
 * Copyright (c) Microsoft Corporation. All rights reserved.
 * Licensed under the MIT License. See License.txt in the project root for license information.
 */

package com.microsoft.azure.toolkit.intellij.cognitiveservices;

import com.intellij.openapi.actionSystem.AnActionEvent;
import com.intellij.openapi.actionSystem.EmptyAction;
import com.intellij.openapi.project.Project;
import com.intellij.openapi.wm.ToolWindow;
import com.intellij.openapi.wm.ToolWindowManager;
import com.intellij.ui.content.Content;
import com.intellij.ui.content.ContentFactory;
import com.intellij.ui.content.ContentManager;
import com.microsoft.azure.toolkit.ide.cognitiveservices.CognitiveServicesActionsContributor;
import com.microsoft.azure.toolkit.ide.common.IActionsContributor;
import com.microsoft.azure.toolkit.ide.common.action.ResourceCommonActionsContributor;
import com.microsoft.azure.toolkit.intellij.cognitiveservices.chatbox.ChatBot;
import com.microsoft.azure.toolkit.intellij.cognitiveservices.chatbox.ChatBox;
import com.microsoft.azure.toolkit.intellij.cognitiveservices.creation.CognitiveAccountCreationDialog;
import com.microsoft.azure.toolkit.intellij.cognitiveservices.creation.CognitiveDeploymentCreationDialog;
import com.microsoft.azure.toolkit.intellij.common.properties.IntellijShowPropertiesViewAction;
import com.microsoft.azure.toolkit.lib.Azure;
import com.microsoft.azure.toolkit.lib.auth.AzureAccount;
import com.microsoft.azure.toolkit.lib.cognitiveservices.*;
import com.microsoft.azure.toolkit.lib.common.action.Action;
import com.microsoft.azure.toolkit.lib.common.action.AzureActionManager;
import com.microsoft.azure.toolkit.lib.common.model.AzResource;
import com.microsoft.azure.toolkit.lib.common.model.Subscription;
import com.microsoft.azure.toolkit.lib.common.task.AzureTaskManager;
import com.microsoft.azure.toolkit.lib.common.utils.Utils;
import com.microsoft.azure.toolkit.lib.resource.AzureResources;
import com.microsoft.azure.toolkit.lib.resource.ResourceGroup;

import javax.annotation.Nonnull;
import javax.annotation.Nullable;
import java.util.Objects;
import java.util.Optional;
import java.util.function.BiConsumer;
import java.util.function.BiPredicate;

public class IntelliJCognitiveServicesActionsContributor implements IActionsContributor {
    @Override
    public void registerHandlers(AzureActionManager am) {
        final BiPredicate<AzureCognitiveServices, AnActionEvent> serviceCondition = (r, e) -> r instanceof AzureCognitiveServices;
        final BiConsumer<AzureCognitiveServices, AnActionEvent> createAccountHandler = (c, e) -> openAccountCreationDialog(e.getProject(), null);
        am.registerHandler(CognitiveServicesActionsContributor.CREATE_ACCOUNT, serviceCondition, createAccountHandler);
        am.registerHandler(CognitiveServicesActionsContributor.GROUP_CREATE_ACCOUNT,
                (ResourceGroup r, AnActionEvent e) -> openAccountCreationDialog(e.getProject(), r));

        final BiPredicate<CognitiveAccount, AnActionEvent> accountCondition = (r, e) -> r instanceof CognitiveAccount;
        final BiConsumer<CognitiveAccount, AnActionEvent> openAccountHandler = (c, e) -> IntellijShowPropertiesViewAction.showPropertyView(c, e.getProject());
        am.registerHandler(CognitiveServicesActionsContributor.OPEN_ACCOUNT_IN_PLAYGROUND, accountCondition, openAccountHandler);

        final BiConsumer<CognitiveAccount, AnActionEvent> createDeploymentHandler = (c, e) -> openDeploymentCreationDialog(c, e.getProject());
        am.registerHandler(CognitiveServicesActionsContributor.CREATE_DEPLOYMENT, accountCondition, createDeploymentHandler);

        final BiPredicate<CognitiveDeployment, AnActionEvent> deploymentCondition = (r, e) -> r instanceof CognitiveDeployment;
<<<<<<< HEAD
        final BiConsumer<CognitiveDeployment, AnActionEvent> openDeploymentHandler = (c, e) -> IntellijShowPropertiesViewAction.showPropertyView(c, e.getProject());
=======
        final BiConsumer<CognitiveDeployment, AnActionEvent> openDeploymentHandler = (c, e) -> openPlayGround(c, e.getProject());
>>>>>>> 03cded1c
        am.registerHandler(CognitiveServicesActionsContributor.OPEN_DEPLOYMENT_IN_PLAYGROUND, deploymentCondition, openDeploymentHandler);
    }

    private void openPlayGround(CognitiveDeployment c, Project project) {
        final ToolWindowManager manager = ToolWindowManager.getInstance(project);
        final ToolWindow window = manager.getToolWindow("Azure OpenAI ChatBot");
        AzureTaskManager.getInstance().runLater(()-> Objects.requireNonNull(window).activate(() -> {
            final ChatBox chatBox = (ChatBox)window.getComponent().getClientProperty("ChatBox");
            final ChatBot chatBot = new ChatBot(c);
            chatBot.setSystemMessage("you are a java expert.");
            chatBox.setChatBot(chatBot);
        }));
    }

    public static void openAccountCreationDialog(@Nullable Project project, @Nullable ResourceGroup resourceGroup) {
        // action is auth required, so skip validation for authentication
        final String account = Utils.generateRandomResourceName("account", 40);
        final String rgName = Optional.ofNullable(resourceGroup).map(AzResource::getName)
                .orElseGet(() -> String.format("rg-%s", account));
        final Subscription subscription = Optional.ofNullable(resourceGroup).map(ResourceGroup::getSubscription)
                .orElseGet(() -> Azure.az(AzureAccount.class).account().getSelectedSubscriptions().get(0));
        final ResourceGroup group = Optional.ofNullable(resourceGroup)
                .orElseGet(() -> Azure.az(AzureResources.class).groups(subscription.getId()).create(rgName, rgName));
        final CognitiveAccountDraft accountDraft =
                Azure.az(AzureCognitiveServices.class).accounts(subscription.getId()).create(account, rgName);
        accountDraft.setConfig(CognitiveAccountDraft.Config.builder().resourceGroup(group).build());
        AzureTaskManager.getInstance().runLater(() -> {
            final CognitiveAccountCreationDialog dialog = new CognitiveAccountCreationDialog(project);
            dialog.setValue(accountDraft);
            dialog.setOkAction(new Action<CognitiveAccountDraft>(Action.Id.of("user/cognitiveservices.create_account"))
                    .withLabel("Create")
                    .withAuthRequired(true)
                    .withHandler(AzResource.Draft::commit));
            dialog.show();
        });
    }

    public static void openDeploymentCreationDialog(@Nonnull CognitiveAccount account, @Nullable Project project) {
        final String name = Utils.generateRandomResourceName("deployment", 40);
        final CognitiveDeploymentDraft draft = account.deployments().create(name, account.getResourceGroupName());
        AzureTaskManager.getInstance().runLater(() -> {
            final CognitiveDeploymentCreationDialog dialog = new CognitiveDeploymentCreationDialog(account, project);
            dialog.setOkAction(new Action<CognitiveDeploymentDraft>(Action.Id.of("user/cognitiveservices.create_deployment.account"))
                    .withLabel("Create")
                    .withIdParam(account.getName())
                    .withAuthRequired(true)
                    .withHandler(AzResource.Draft::commit));
            dialog.setValue(draft);
            dialog.show();
        });
    }
}<|MERGE_RESOLUTION|>--- conflicted
+++ resolved
@@ -57,11 +57,8 @@
         am.registerHandler(CognitiveServicesActionsContributor.CREATE_DEPLOYMENT, accountCondition, createDeploymentHandler);
 
         final BiPredicate<CognitiveDeployment, AnActionEvent> deploymentCondition = (r, e) -> r instanceof CognitiveDeployment;
-<<<<<<< HEAD
         final BiConsumer<CognitiveDeployment, AnActionEvent> openDeploymentHandler = (c, e) -> IntellijShowPropertiesViewAction.showPropertyView(c, e.getProject());
-=======
-        final BiConsumer<CognitiveDeployment, AnActionEvent> openDeploymentHandler = (c, e) -> openPlayGround(c, e.getProject());
->>>>>>> 03cded1c
+//        final BiConsumer<CognitiveDeployment, AnActionEvent> openDeploymentHandler = (c, e) -> openPlayGround(c, e.getProject());
         am.registerHandler(CognitiveServicesActionsContributor.OPEN_DEPLOYMENT_IN_PLAYGROUND, deploymentCondition, openDeploymentHandler);
     }
 
