--- conflicted
+++ resolved
@@ -11,19 +11,13 @@
 import com.intellij.openapi.wm.ToolWindowManager;
 import com.microsoft.azure.toolkit.ide.cognitiveservices.CognitiveServicesActionsContributor;
 import com.microsoft.azure.toolkit.ide.common.IActionsContributor;
-<<<<<<< HEAD
-=======
 import com.microsoft.azure.toolkit.ide.common.action.ResourceCommonActionsContributor;
->>>>>>> 0f6b1460
-import com.microsoft.azure.toolkit.ide.guidance.GuidanceConfigManager;
 import com.microsoft.azure.toolkit.ide.guidance.GuidanceViewManager;
-import com.microsoft.azure.toolkit.ide.guidance.config.CourseConfig;
 import com.microsoft.azure.toolkit.intellij.cognitiveservices.chatbox.ChatBot;
 import com.microsoft.azure.toolkit.intellij.cognitiveservices.chatbox.ChatBox;
 import com.microsoft.azure.toolkit.intellij.cognitiveservices.creation.CognitiveAccountCreationDialog;
 import com.microsoft.azure.toolkit.intellij.cognitiveservices.creation.CognitiveDeploymentCreationDialog;
 import com.microsoft.azure.toolkit.intellij.common.properties.IntellijShowPropertiesViewAction;
-import com.microsoft.azure.toolkit.intellij.common.settings.IntellijStore;
 import com.microsoft.azure.toolkit.lib.Azure;
 import com.microsoft.azure.toolkit.lib.auth.AzureAccount;
 import com.microsoft.azure.toolkit.lib.cognitiveservices.AzureCognitiveServices;
@@ -53,26 +47,10 @@
     public static final Action.Id<CognitiveDeployment> TRY_PLAYGROUND = Action.Id.of("user/cognitiveservices.try_playground.deployment");
 
     @Override
-    public void registerActions(AzureActionManager am) {
-        new Action<>(TRY_OPENAI)
-            .withLabel("Try Azure OpenAI")
-            .withIcon("/icons/Microsoft.CognitiveServices/default.svg")
-            .withHandler((project, e) -> {
-                final CourseConfig course = GuidanceConfigManager.getInstance().getCourse("hello-openai");
-                if (course != null && project != null) {
-                    GuidanceViewManager.getInstance().openCourseView(project, course);
-                    IntellijStore.getInstance().getState().getSuppressedActions().put(TRY_OPENAI.getId(), true);
-                }
-            })
-            .withAuthRequired(false)
-            .register(am);
-    }
-
-    @Override
     public void registerHandlers(AzureActionManager am) {
         final BiPredicate<AbstractAzService<?, ?>, AnActionEvent> gettingStartCondition = (r, e) -> r instanceof AzureCognitiveServices;
         am.registerHandler(ResourceCommonActionsContributor.OPEN_GETTING_START, gettingStartCondition,
-                (AbstractAzService<?, ?> c, AnActionEvent e) -> GuidanceViewManager.getInstance().openCourseView(e.getProject(), "hello-openai"));
+            (AbstractAzService<?, ?> c, AnActionEvent e) -> GuidanceViewManager.getInstance().openCourseView(e.getProject(), "hello-openai"));
 
         final BiPredicate<AzureCognitiveServices, AnActionEvent> serviceCondition = (r, e) -> r instanceof AzureCognitiveServices;
         final BiConsumer<AzureCognitiveServices, AnActionEvent> createAccountHandler = (c, e) -> openAccountCreationDialog(e.getProject(), null);
