--- conflicted
+++ resolved
@@ -4,11 +4,7 @@
 }
 
 intellij {
-<<<<<<< HEAD
-    plugins = ['java', 'maven']
-=======
     plugins = ['java', 'maven', scala_plugin]
->>>>>>> 05beb459
 }
 
 dependencies {
