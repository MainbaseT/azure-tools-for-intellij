--- conflicted
+++ resolved
@@ -4,11 +4,7 @@
     id "io.freefair.aspectj.post-compile-weaving" version "6.0.0-m2"
 }
 ext {
-<<<<<<< HEAD
-    azureToolkitVersion = "0.18.0-SNAPSHOT"
-=======
     azureToolkitVersion = "0.19.0"
->>>>>>> 0a656e39
 }
 group 'com.microsoft.azure.toolkit'
 apply plugin: 'java'
@@ -79,11 +75,7 @@
     apply plugin: 'io.freefair.aspectj.post-compile-weaving'
     apply plugin: 'io.spring.dependency-management'
     ext {
-<<<<<<< HEAD
-        azureToolkitVersion = "0.18.0-SNAPSHOT"
-=======
         azureToolkitVersion = "0.19.0"
->>>>>>> 0a656e39
     }
 
     sourceCompatibility = javaVersion
