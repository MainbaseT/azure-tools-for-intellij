--- conflicted
+++ resolved
@@ -74,12 +74,9 @@
     private void updateStatus(Status status) {
         this.statusIcon.setIcon(AllIcons.General.BalloonInformation);
         this.focused = status == Status.READY || status == Status.RUNNING || status == Status.FAILED || status == Status.SUCCEED || status == Status.PARTIAL_SUCCEED;
-<<<<<<< HEAD
-=======
         if (status == Status.SUCCEED) {
             initDetailsPanel();
         }
->>>>>>> 0638b9ac
         this.setVisible(this.focused);
         final Color bgColor = this.focused ? BACKGROUND_COLOR : JBUI.CurrentTheme.ToolWindow.background();
         PhasePanel.doForOffsprings(this.contentPanel, c -> c.setBackground(bgColor));
