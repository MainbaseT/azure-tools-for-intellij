--- conflicted
+++ resolved
@@ -56,12 +56,8 @@
         });
     }
 
-<<<<<<< HEAD
+    @AzureOperation(name = "guidance.close_course", type = AzureOperation.Type.ACTION)
     public void closeGuidanceToolWindow(@Nonnull final Project project) {
-=======
-    @AzureOperation(name = "guidance.close_course", type = AzureOperation.Type.ACTION)
-    public void closeCourseView(@Nonnull final Project project) {
->>>>>>> b4541501
         final ToolWindow toolWindow = ToolWindowManager.getInstance(project).getToolWindow(GuidanceViewManager.TOOL_WINDOW_ID);
         AzureTaskManager.getInstance().runLater(() -> {
             final GuidanceView guidanceView = GuidanceViewFactory.getGuidanceView(project);
