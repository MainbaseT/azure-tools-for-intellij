package com.microsoft.azure.toolkit.ide.guidance.task;

import com.intellij.ide.impl.OpenProjectTask;
import com.intellij.ide.impl.ProjectUtil;
import com.microsoft.azure.toolkit.ide.guidance.ComponentContext;
import com.microsoft.azure.toolkit.ide.guidance.Course;
import com.microsoft.azure.toolkit.ide.guidance.GuidanceConfigManager;
import com.microsoft.azure.toolkit.ide.guidance.GuidanceViewManager;
import com.microsoft.azure.toolkit.ide.guidance.Task;
import com.microsoft.azure.toolkit.ide.guidance.config.CourseConfig;
import com.microsoft.azure.toolkit.lib.common.bundle.AzureString;
import com.microsoft.azure.toolkit.lib.common.exception.AzureToolkitRuntimeException;
import com.microsoft.azure.toolkit.lib.common.messager.AzureMessager;
import com.microsoft.azure.toolkit.lib.common.utils.Utils;
import org.apache.commons.io.FileUtils;
import org.apache.commons.lang.StringUtils;
import org.eclipse.jgit.api.Git;
import org.eclipse.jgit.lib.ConfigConstants;
import org.eclipse.jgit.transport.URIish;

import javax.annotation.Nonnull;
import java.io.File;
import java.io.IOException;
import java.io.InputStream;
import java.util.Optional;

public class GitCloneTask implements Task {
    public static final String DIRECTORY = "directory";
    public static final String DEFAULT_GIT_DIRECTORY = "defaultGitDirectory";
    public static final String BRANCH = "branch";
    public static final String REPOSITORY = "repository";
    public static final String REPOSITORY_PATH = "repository_path";
    public static final String ORIGIN = "origin";
    private final Course course;
    private final ComponentContext context;

    public GitCloneTask(@Nonnull ComponentContext context) {
        this.context = context;
        this.course = context.getCourse();
        init();
    }


    @Override
    public boolean isDone() {
        // Check whether project was clone to local
        final CourseConfig workspaceConfig = GuidanceConfigManager.getInstance().getCourseConfigFromWorkspace(context.getProject());
        if (workspaceConfig != null && StringUtils.equals(workspaceConfig.getName(), course.getName())) {
            Optional.ofNullable(context.getProject().getBasePath()).ifPresent(path -> this.context.applyResult(DEFAULT_GIT_DIRECTORY, path));
            return true;
        } else {
            return false;
        }
    }

    @Nonnull
    @Override
    public String getName() {
        return "task.common.clone";
    }

    @Override
    public void execute() throws Exception {
        final String repository = (String) context.getParameter(REPOSITORY);
        final String branch = (String) context.getParameter(BRANCH);
        final String repositoryPath = (String) context.getParameter(REPOSITORY_PATH);
        final String directory = (String) context.getParameter(DIRECTORY);
        AzureMessager.getMessager().info(AzureString.format("Cloning project to %s...", directory));
        try {
            final File file = new File(directory);
            final Git git = Git.init().setDirectory(file).call();
            // add remote
            git.remoteAdd().setName(ORIGIN).setUri(new URIish(repository)).call();
            // set auto crlf to true
            git.getRepository().getConfig().setBoolean(ConfigConstants.CONFIG_CORE_SECTION, null, ConfigConstants.CONFIG_KEY_AUTOCRLF, true);
            // create new branch and check out
            git.fetch().setRemote(ORIGIN).call();
            git.branchCreate().setName(branch).setStartPoint(String.format("%s/%s", ORIGIN, branch)).call();
            git.checkout().setName(branch).call();
            AzureMessager.getMessager().info(AzureString.format("Clone project to %s successfully.", directory));
            // Copy get start file to path
            final File target = StringUtils.isEmpty(repositoryPath) ? file : new File(file, repositoryPath);
            copyConfigurationToWorkspace(target);
<<<<<<< HEAD
            ProjectUtil.openOrImport(target.toPath(), OpenProjectTask.build().asNewProject());
            GuidanceViewManager.getInstance().closeGuidance(context.getProject());
=======
            ProjectUtil.openOrImport(target.toPath(), OpenProjectTask.newProject());
            if (!context.getProject().isDisposed()) {
                GuidanceViewManager.getInstance().closeCourseView(context.getProject());
            }
>>>>>>> 26a1f6d9
        } catch (final Exception ex) {
            AzureMessager.getMessager().error(ex);
            throw new AzureToolkitRuntimeException(ex);
        }
    }

    private void init() {
        final String directoryName = String.format("%s-%s", context.getCourse().getName(), Utils.getTimestamp());
        final String defaultPath = new File(System.getProperty("user.home"), directoryName).getAbsolutePath();
        this.context.applyResult(DEFAULT_GIT_DIRECTORY, defaultPath);
    }

    private void copyConfigurationToWorkspace(final File target) throws IOException {
        if (StringUtils.isEmpty(course.getUri())) {
            return;
        }
        try (final InputStream inputStream = GuidanceConfigManager.class.getResourceAsStream(course.getUri())) {
            if (inputStream == null) {
                return;
            }
            FileUtils.copyInputStreamToFile(inputStream, new File(target, GuidanceConfigManager.GETTING_START_CONFIGURATION_NAME));
        }
    }
}<|MERGE_RESOLUTION|>--- conflicted
+++ resolved
@@ -81,15 +81,10 @@
             // Copy get start file to path
             final File target = StringUtils.isEmpty(repositoryPath) ? file : new File(file, repositoryPath);
             copyConfigurationToWorkspace(target);
-<<<<<<< HEAD
             ProjectUtil.openOrImport(target.toPath(), OpenProjectTask.build().asNewProject());
-            GuidanceViewManager.getInstance().closeGuidance(context.getProject());
-=======
-            ProjectUtil.openOrImport(target.toPath(), OpenProjectTask.newProject());
             if (!context.getProject().isDisposed()) {
                 GuidanceViewManager.getInstance().closeCourseView(context.getProject());
             }
->>>>>>> 26a1f6d9
         } catch (final Exception ex) {
             AzureMessager.getMessager().error(ex);
             throw new AzureToolkitRuntimeException(ex);
