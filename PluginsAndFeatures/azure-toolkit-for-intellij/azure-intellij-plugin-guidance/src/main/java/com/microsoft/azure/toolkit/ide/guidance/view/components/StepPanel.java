package com.microsoft.azure.toolkit.ide.guidance.view.components;

import com.intellij.ui.HyperlinkLabel;
import com.intellij.uiDesigner.core.GridConstraints;
import com.intellij.uiDesigner.core.GridLayoutManager;
import com.intellij.util.IconUtil;
import com.intellij.util.ui.JBUI;
import com.microsoft.azure.toolkit.ide.guidance.Status;
import com.microsoft.azure.toolkit.ide.guidance.Step;
import com.microsoft.azure.toolkit.ide.guidance.input.GuidanceInput;
import com.microsoft.azure.toolkit.lib.common.form.AzureValidationInfo;
import com.microsoft.azure.toolkit.lib.common.messager.IAzureMessage;
import com.microsoft.azure.toolkit.lib.common.messager.IAzureMessager;
import org.apache.commons.lang3.StringUtils;

import javax.annotation.Nonnull;
import javax.swing.*;
import javax.swing.border.CompoundBorder;
<<<<<<< HEAD
import java.util.Optional;
=======
import java.awt.*;
>>>>>>> 6ffcc56d

public class StepPanel extends JPanel {
    private JPanel contentPanel;
    private JLabel statusIcon;
    private JLabel titleLabel;
    private JTextPane descPanel;
    private JTextArea outputPanel;
    private HyperlinkLabel actionButton;

    private final Step step;

    public StepPanel(@Nonnull final Step step) {
        super();
        this.step = step;
        $$$setupUI$$$();
        init();
    }

    private void init() {
        this.setLayout(new GridLayoutManager(1, 1));
        this.add(this.contentPanel, new GridConstraints(0, 0, 1, 1, 0, 3, 3, 3, null, null, null, 0));
        this.step.addStatusListener(this::updateStatus);
        this.actionButton.setHyperlinkText("Run");
        this.actionButton.setCursor(Cursor.getPredefinedCursor(Cursor.HAND_CURSOR));
        this.actionButton.setHyperlinkTarget(null);
        this.actionButton.addHyperlinkListener(e -> {
            if (!isInputsValid()) {
                return;
            }
            this.descPanel.setVisible(false);
            this.outputPanel.setVisible(true);
            this.step.execute();
        });
        this.descPanel.setBorder(null);
        this.descPanel.setVisible(StringUtils.isNotBlank(this.step.getDescription()));
        this.renderDescription();
        this.initOutputPanel();
        this.updateStatus(this.step.getStatus());
        this.step.getContext().addContextListener(ignore -> this.renderDescription());
    }

    private boolean isInputsValid() {
        return this.step.getInputs().stream().map(GuidanceInput::getValidationInfo).allMatch(AzureValidationInfo::isValid);
    }

    private void renderDescription() {
        titleLabel.setText(step.getRenderedTitle());
        descPanel.setText(step.getRenderedDescription());
    }

    private void initOutputPanel() {
        final IAzureMessager messager = new ConsoleTextMessager();
        this.step.setOutput(messager);
        this.outputPanel.setVisible(false);
        final CompoundBorder border = BorderFactory.createCompoundBorder(this.outputPanel.getBorder(), BorderFactory.createEmptyBorder(2, 4, 4, 4));
        this.outputPanel.setBorder(border);
        this.outputPanel.setBackground(JBUI.CurrentTheme.EditorTabs.background());
    }

    class ConsoleTextMessager implements IAzureMessager {
        @Override
        public boolean show(IAzureMessage message) {
            Optional.ofNullable(StepPanel.this.step.getPhase().getOutput()).ifPresent(messager -> messager.show(message)); // Also write to step output
            StepPanel.this.outputPanel.setText(message.getContent());
            return true;
        }
    }

    private void updateStatus(Status status) {
        final Icon icon = IconUtil.scale(PhasePanel.getStatusIcon(status), this.statusIcon, 0.875f);
        this.statusIcon.setIcon(icon);
        this.actionButton.setVisible(status == Status.READY || status == Status.RUNNING || status == Status.FAILED);
        this.actionButton.setEnabled(status == Status.READY || status == Status.FAILED);
    }

    void $$$setupUI$$$() {
    }
}<|MERGE_RESOLUTION|>--- conflicted
+++ resolved
@@ -16,11 +16,8 @@
 import javax.annotation.Nonnull;
 import javax.swing.*;
 import javax.swing.border.CompoundBorder;
-<<<<<<< HEAD
+import java.awt.*;
 import java.util.Optional;
-=======
-import java.awt.*;
->>>>>>> 6ffcc56d
 
 public class StepPanel extends JPanel {
     private JPanel contentPanel;
