import io.freefair.gradle.plugins.aspectj.AjcAction
import org.apache.tools.ant.filters.ReplaceTokens
import java.time.LocalDateTime
import java.time.format.DateTimeFormatter
import java.net.URL

fun properties(key: String) = providers.gradleProperty(key)
fun environment(key: String) = providers.environmentVariable(key)

plugins {
    id("java")
    alias(libs.plugins.kotlin)
    alias(libs.plugins.intellijPlatform)
    alias(libs.plugins.intellijPlatformModule)
    alias(libs.plugins.changelog)
    alias(libs.plugins.detekt)
    alias(libs.plugins.ktlint)
    alias(libs.plugins.aspectj)
    alias(libs.plugins.springDependencyManagement)
}

group = properties("pluginGroup").get()
<<<<<<< HEAD
=======
version = properties("pluginVersion").get()

dependencies {
    intellijPlatform {
        pluginVerifier()
        // jetbrainsRuntime()

        // Plugin Dependencies. Uses `platformBundledPlugins` property from the gradle.properties file for bundled IntelliJ Platform plugins.
        bundledPlugin("com.intellij.java")
        bundledPlugin("org.jetbrains.idea.maven")
        bundledPlugin("org.jetbrains.idea.maven.model")
        bundledPlugin("com.intellij.gradle")
        bundledPlugin("com.intellij.properties")
        bundledPlugin("org.jetbrains.plugins.terminal")
        bundledPlugin("org.intellij.plugins.markdown")
        // Plugin Dependencies. Uses `platformPlugins` property from the gradle.properties file for plugin from JetBrains Marketplace.
        plugins(properties("platformPlugins").map { it.split(',') })
    }
    implementation(project(":azure-intellij-plugin-lib"))
    implementation(project(":azure-intellij-plugin-lib-java"))
    implementation(project(":azure-intellij-resource-connector-lib"))
    implementation(project(":azure-intellij-resource-connector-lib-java"))
    implementation(project(":azure-intellij-plugin-service-explorer"))
    implementation(project(":azure-intellij-plugin-guidance"))
    implementation(project(":azure-intellij-plugin-guidance-java"))
    implementation(project(":azure-sdk-reference-book"))
    implementation(project(":azure-intellij-plugin-springcloud"))
    implementation(project(":azure-intellij-plugin-storage"))
    implementation(project(":azure-intellij-plugin-appservice"))
    implementation(project(":azure-intellij-plugin-appservice-java"))
    implementation(project(":azure-intellij-plugin-arm"))
    implementation(project(":azure-intellij-plugin-applicationinsights"))
    implementation(project(":azure-intellij-plugin-cosmos"))
    implementation(project(":azure-intellij-plugin-cognitiveservices"))
    implementation(project(":azure-intellij-plugin-monitor"))
    implementation(project(":azure-intellij-plugin-containerregistry"))
    implementation(project(":azure-intellij-plugin-containerservice"))
    implementation(project(":azure-intellij-plugin-containerapps"))
    implementation(project(":azure-intellij-plugin-database"))
    implementation(project(":azure-intellij-plugin-database-java"))
    implementation(project(":azure-intellij-plugin-vm"))
    implementation(project(":azure-intellij-plugin-redis"))
    implementation(project(":azure-intellij-plugin-samples"))
    implementation(project(":azure-intellij-plugin-bicep"))
    implementation(project(":azure-intellij-plugin-eventhubs"))
    implementation(project(":azure-intellij-plugin-servicebus"))
    implementation(project(":azure-intellij-plugin-keyvault"))
    implementation(project(":azure-intellij-plugin-keyvault-java"))
    implementation(project(":azure-intellij-resource-connector-aad"))
    implementation(project(":azure-intellij-plugin-hdinsight-lib"))
    implementation(project(":azure-intellij-plugin-sqlserverbigdata"))
    implementation(project(":azure-intellij-plugin-hdinsight"))
    implementation(project(":azure-intellij-plugin-synapse"))
    implementation(project(":azure-intellij-plugin-sparkoncosmos"))
    implementation(project(":azure-intellij-plugin-hdinsight-base"))
    implementation(project(":azure-intellij-plugin-integration-services"))
    implementation("commons-io:commons-io")
    implementation("org.apache.commons:commons-lang3")
    implementation("com.microsoft.azure:azure-toolkit-common-lib")
    implementation("com.microsoft.azure:azure-toolkit-auth-lib")
    implementation("com.microsoft.azure:azure-toolkit-ide-common-lib")
    implementation("com.microsoft.azure:azure-toolkit-ide-appservice-lib")
}

intellijPlatform {
    projectName = "azure-toolkit-for-intellij"

    pluginConfiguration {
        id = properties("pluginId").get()
        name = properties("pluginName").get()
        version = properties("pluginVersion").get()

        ideaVersion {
            sinceBuild = properties("pluginSinceBuild")
            untilBuild = properties("pluginUntilBuild")
        }
    }

    verifyPlugin {
        ides {
            recommended()
        }
    }
}
>>>>>>> 6d8f59fb

allprojects {
    apply {
        plugin("java")
        plugin("org.jetbrains.kotlin.jvm")
        plugin("io.freefair.aspectj.post-compile-weaving")
        plugin("org.jetbrains.intellij.platform.module")
    }

    java {
        toolchain {
            languageVersion = JavaLanguageVersion.of(17)
        }
    }

    kotlin {
        jvmToolchain(17)
    }

    repositories {
        mavenCentral()
        mavenLocal()
        maven("https://cache-redirector.jetbrains.com/repo1.maven.org/maven2")
        maven("https://cache-redirector.jetbrains.com/intellij-dependencies")
        maven("https://maven.atlassian.com/repository/public")

        intellijPlatform {
            defaultRepositories()
        }
    }

    intellijPlatform {
        buildSearchableOptions = false
        instrumentCode = true
    }

    dependencies {
        intellijPlatform {
            intellijIdeaUltimate(properties("platformVersion").get())
            // run from a local idea installation
            // local(File("C:\\Program Files\\JetBrains\\IntelliJ IDEA 242.16677.21"));
            instrumentationTools()
            // https://plugins.jetbrains.com/docs/intellij/tools-intellij-platform-gradle-plugin-jetbrains-runtime.html#declared-explicitly
            // jetbrainsRuntime()
        }

        implementation(platform("com.microsoft.azure:azure-toolkit-libs:0.47.0-SNAPSHOT"))
        implementation(platform("com.microsoft.azure:azure-toolkit-ide-libs:0.47.0-SNAPSHOT"))
        implementation(platform("com.microsoft.hdinsight:azure-toolkit-ide-hdinsight-libs:0.1.1"))

        compileOnly("org.projectlombok:lombok:1.18.24")
        compileOnly("org.jetbrains:annotations:24.0.0")
        annotationProcessor("org.projectlombok:lombok:1.18.24")
        implementation("com.microsoft.azure:azure-toolkit-common-lib:0.47.0-SNAPSHOT")
        aspect("com.microsoft.azure:azure-toolkit-common-lib:0.47.0-SNAPSHOT")
    }

    configurations {
        implementation { exclude(module = "slf4j-api") }
        implementation { exclude(module = "log4j") }
        implementation { exclude(module = "stax-api") }
        implementation { exclude(module = "groovy-xml") }
        implementation { exclude(module = "groovy-templates") }
        implementation { exclude(module = "jna") }
        implementation { exclude(module = "xpp3") }
        implementation { exclude(module = "pull-parser") }
        implementation { exclude(module = "xsdlib") }
    }


    tasks {
        compileJava {
            sourceCompatibility = "17"
            targetCompatibility = "17"
        }

        compileKotlin {
            kotlinOptions.jvmTarget = "17"
            configure<AjcAction> {
                enabled = false
            }
        }
        compileTestKotlin {
            kotlinOptions.jvmTarget = "17"
            configure<AjcAction> {
                enabled = false
            }
        }

        withType<Copy> {
            duplicatesStrategy = DuplicatesStrategy.WARN
        }

        sourceSets {
            main {
                java.srcDirs("src/main/java")
                kotlin.srcDirs("src/main/kotlin")
                resources.srcDirs("src/main/resources")
                resources.exclude("bundle/**")
            }
            test {
                java.srcDir("src/test/java")
                kotlin.srcDirs("src/test/kotlin")
                resources.srcDir("src/test/resources")
            }
        }
    }
}

intellijPlatform {
    projectName = "azure-toolkit-for-intellij"
    buildSearchableOptions = false
    instrumentCode = true

    pluginConfiguration {
        id = properties("pluginId").get()
        name = properties("pluginName").get()

        ideaVersion {
            sinceBuild = properties("pluginSinceBuild")
            untilBuild = properties("pluginUntilBuild")
        }
    }

    verifyPlugin {
        ides {
            recommended()
        }
    }
}

dependencies {
    intellijPlatform {
        pluginVerifier()

        // Plugin Dependencies. Uses `platformBundledPlugins` property from the gradle.properties file for bundled IntelliJ Platform plugins.
        bundledPlugin("com.intellij.java")
        bundledPlugin("org.jetbrains.idea.maven")
        bundledPlugin("org.jetbrains.idea.maven.model")
        bundledPlugin("com.intellij.gradle")
        bundledPlugin("com.intellij.properties")
        bundledPlugin("org.jetbrains.plugins.terminal")
        bundledPlugin("org.intellij.plugins.markdown")
        // Plugin Dependencies. Uses `platformPlugins` property from the gradle.properties file for plugin from JetBrains Marketplace.
        plugins(properties("platformPlugins").map { it.split(',') })
    }
    implementation(project(":azure-intellij-plugin-lib"))
    implementation(project(":azure-intellij-plugin-lib-java"))
    implementation(project(":azure-intellij-resource-connector-lib"))
    implementation(project(":azure-intellij-resource-connector-lib-java"))
    implementation(project(":azure-intellij-plugin-service-explorer"))
    implementation(project(":azure-intellij-plugin-guidance"))
    implementation(project(":azure-intellij-plugin-guidance-java"))
    implementation(project(":azure-sdk-reference-book"))
    implementation(project(":azure-intellij-plugin-springcloud"))
    implementation(project(":azure-intellij-plugin-storage"))
    implementation(project(":azure-intellij-plugin-storage-java"))
    implementation(project(":azure-intellij-plugin-appservice"))
    implementation(project(":azure-intellij-plugin-appservice-java"))
    implementation(project(":azure-intellij-plugin-arm"))
    implementation(project(":azure-intellij-plugin-applicationinsights"))
    implementation(project(":azure-intellij-plugin-cosmos"))
    implementation(project(":azure-intellij-plugin-cognitiveservices"))
    implementation(project(":azure-intellij-plugin-monitor"))
    implementation(project(":azure-intellij-plugin-containerregistry"))
    implementation(project(":azure-intellij-plugin-containerservice"))
    implementation(project(":azure-intellij-plugin-containerapps"))
    implementation(project(":azure-intellij-plugin-database"))
    implementation(project(":azure-intellij-plugin-database-java"))
    implementation(project(":azure-intellij-plugin-vm"))
    implementation(project(":azure-intellij-plugin-redis"))
    implementation(project(":azure-intellij-plugin-redis-java"))
    implementation(project(":azure-intellij-plugin-samples"))
    implementation(project(":azure-intellij-plugin-bicep"))
    implementation(project(":azure-intellij-plugin-eventhubs"))
    implementation(project(":azure-intellij-plugin-servicebus"))
    implementation(project(":azure-intellij-plugin-keyvault"))
    implementation(project(":azure-intellij-resource-connector-aad"))
    implementation(project(":azure-intellij-plugin-hdinsight-lib"))
    implementation(project(":azure-intellij-plugin-sqlserverbigdata"))
    implementation(project(":azure-intellij-plugin-hdinsight"))
    implementation(project(":azure-intellij-plugin-synapse"))
    implementation(project(":azure-intellij-plugin-sparkoncosmos"))
    implementation(project(":azure-intellij-plugin-hdinsight-base"))
    implementation(project(":azure-intellij-plugin-integration-services"))
    implementation("commons-io:commons-io")
    implementation("org.apache.commons:commons-lang3")
    implementation("com.microsoft.azure:azure-toolkit-common-lib")
    implementation("com.microsoft.azure:azure-toolkit-auth-lib")
    implementation("com.microsoft.azure:azure-toolkit-ide-common-lib")
    implementation("com.microsoft.azure:azure-toolkit-ide-appservice-lib")
}

tasks {
    wrapper {
        gradleVersion = properties("gradleVersion").get()
    }

    val aiKey = properties("applicationinsights.key").get()
    processResources {
        filesMatching("ApplicationInsights.xml") {
            filter<ReplaceTokens>("tokens" to mapOf("applicationinsights.key" to aiKey))
        }
    }

    val currentDateTime: LocalDateTime = LocalDateTime.now()
    val formatter: DateTimeFormatter = DateTimeFormatter.ofPattern("yyyyMMddHHmmss")
    val timestamp = currentDateTime.format(formatter)
    val needPatchVersion = properties("needPatchVersion").get()
    val pluginVersion = properties("pluginVersion").get()
    val intellijDisplayVersion = properties("intellijDisplayVersion").get()
    val getPatchedVersion: String by lazy {
        if (needPatchVersion.toBoolean() || pluginVersion.endsWith("SNAPSHOT")) {
            if (pluginVersion.endsWith("SNAPSHOT")) {
                val fixedPluginVersion = pluginVersion.split("-")
                "${fixedPluginVersion[0]}-$intellijDisplayVersion-SNAPSHOT.$timestamp"
            } else {
                "$pluginVersion-$intellijDisplayVersion-BETA.$timestamp"
            }
        } else {
            "$pluginVersion-$intellijDisplayVersion"
        }
    }

    patchPluginXml {
        version = getPatchedVersion
    }

    register<Copy>("downloadBicepLanguageServer") {
        val langServerDir = file("azure-intellij-plugin-bicep/binaries/bicep/bicep-langserver")
        if (!langServerDir.exists()) {
            logger.info("Downloading bicep language server ...")
            val zipFile = file("azure-intellij-plugin-bicep/downloaded.zip")
            URL("https://aka.ms/java-toolkit-bicep-ls").openStream().use { input ->
                zipFile.outputStream().use { it.write(input.readBytes()) }
            }
            logger.info("Unzipping bicep language server ...")
            from(zipTree(zipFile))
            into(langServerDir)
        }
    }

    buildPlugin {
        archiveVersion = getPatchedVersion
        from("$projectDir/NOTICE")
        from("$projectDir/azure-intellij-plugin-hdinsight/hdinsight_jobview_html")
        from("$projectDir/azure-intellij-plugin-bicep/binaries")
    }

    prepareSandbox {
        dependsOn("downloadBicepLanguageServer")
        from("$projectDir/NOTICE")
        from("$projectDir/azure-intellij-plugin-hdinsight/hdinsight_jobview_html")
        from("$projectDir/azure-intellij-plugin-bicep/binaries")
    }

    runIde {
        jvmArgs("-agentlib:jdwp=transport=dt_socket,server=y,suspend=n,address=5005")
    }

//    val runLocalIde by registering(CustomRunIdeTask::class) {
//        localPath = file("C:\\Program Files\\JetBrains\\IntelliJ IDEA Community Edition 2024.1")
//    }
    // Configure UI tests plugin
    // Read more: https://github.com/JetBrains/intellij-ui-test-robot
    //    testIdeUi {
    //        systemProperty("robot-server.port", "8082")
    //        systemProperty("ide.mac.message.dialogs.as.sheets", "false")
    //        systemProperty("jb.privacy.policy.text", "<!--999.999-->")
    //        systemProperty("jb.consents.confirmation.enabled", "false")
    //    }
    //
    //    publishPlugin {
    //        dependsOn(patchChangelog)
    //    }
}<|MERGE_RESOLUTION|>--- conflicted
+++ resolved
@@ -20,93 +20,6 @@
 }
 
 group = properties("pluginGroup").get()
-<<<<<<< HEAD
-=======
-version = properties("pluginVersion").get()
-
-dependencies {
-    intellijPlatform {
-        pluginVerifier()
-        // jetbrainsRuntime()
-
-        // Plugin Dependencies. Uses `platformBundledPlugins` property from the gradle.properties file for bundled IntelliJ Platform plugins.
-        bundledPlugin("com.intellij.java")
-        bundledPlugin("org.jetbrains.idea.maven")
-        bundledPlugin("org.jetbrains.idea.maven.model")
-        bundledPlugin("com.intellij.gradle")
-        bundledPlugin("com.intellij.properties")
-        bundledPlugin("org.jetbrains.plugins.terminal")
-        bundledPlugin("org.intellij.plugins.markdown")
-        // Plugin Dependencies. Uses `platformPlugins` property from the gradle.properties file for plugin from JetBrains Marketplace.
-        plugins(properties("platformPlugins").map { it.split(',') })
-    }
-    implementation(project(":azure-intellij-plugin-lib"))
-    implementation(project(":azure-intellij-plugin-lib-java"))
-    implementation(project(":azure-intellij-resource-connector-lib"))
-    implementation(project(":azure-intellij-resource-connector-lib-java"))
-    implementation(project(":azure-intellij-plugin-service-explorer"))
-    implementation(project(":azure-intellij-plugin-guidance"))
-    implementation(project(":azure-intellij-plugin-guidance-java"))
-    implementation(project(":azure-sdk-reference-book"))
-    implementation(project(":azure-intellij-plugin-springcloud"))
-    implementation(project(":azure-intellij-plugin-storage"))
-    implementation(project(":azure-intellij-plugin-appservice"))
-    implementation(project(":azure-intellij-plugin-appservice-java"))
-    implementation(project(":azure-intellij-plugin-arm"))
-    implementation(project(":azure-intellij-plugin-applicationinsights"))
-    implementation(project(":azure-intellij-plugin-cosmos"))
-    implementation(project(":azure-intellij-plugin-cognitiveservices"))
-    implementation(project(":azure-intellij-plugin-monitor"))
-    implementation(project(":azure-intellij-plugin-containerregistry"))
-    implementation(project(":azure-intellij-plugin-containerservice"))
-    implementation(project(":azure-intellij-plugin-containerapps"))
-    implementation(project(":azure-intellij-plugin-database"))
-    implementation(project(":azure-intellij-plugin-database-java"))
-    implementation(project(":azure-intellij-plugin-vm"))
-    implementation(project(":azure-intellij-plugin-redis"))
-    implementation(project(":azure-intellij-plugin-samples"))
-    implementation(project(":azure-intellij-plugin-bicep"))
-    implementation(project(":azure-intellij-plugin-eventhubs"))
-    implementation(project(":azure-intellij-plugin-servicebus"))
-    implementation(project(":azure-intellij-plugin-keyvault"))
-    implementation(project(":azure-intellij-plugin-keyvault-java"))
-    implementation(project(":azure-intellij-resource-connector-aad"))
-    implementation(project(":azure-intellij-plugin-hdinsight-lib"))
-    implementation(project(":azure-intellij-plugin-sqlserverbigdata"))
-    implementation(project(":azure-intellij-plugin-hdinsight"))
-    implementation(project(":azure-intellij-plugin-synapse"))
-    implementation(project(":azure-intellij-plugin-sparkoncosmos"))
-    implementation(project(":azure-intellij-plugin-hdinsight-base"))
-    implementation(project(":azure-intellij-plugin-integration-services"))
-    implementation("commons-io:commons-io")
-    implementation("org.apache.commons:commons-lang3")
-    implementation("com.microsoft.azure:azure-toolkit-common-lib")
-    implementation("com.microsoft.azure:azure-toolkit-auth-lib")
-    implementation("com.microsoft.azure:azure-toolkit-ide-common-lib")
-    implementation("com.microsoft.azure:azure-toolkit-ide-appservice-lib")
-}
-
-intellijPlatform {
-    projectName = "azure-toolkit-for-intellij"
-
-    pluginConfiguration {
-        id = properties("pluginId").get()
-        name = properties("pluginName").get()
-        version = properties("pluginVersion").get()
-
-        ideaVersion {
-            sinceBuild = properties("pluginSinceBuild")
-            untilBuild = properties("pluginUntilBuild")
-        }
-    }
-
-    verifyPlugin {
-        ides {
-            recommended()
-        }
-    }
-}
->>>>>>> 6d8f59fb
 
 allprojects {
     apply {
@@ -284,6 +197,7 @@
     implementation(project(":azure-intellij-plugin-eventhubs"))
     implementation(project(":azure-intellij-plugin-servicebus"))
     implementation(project(":azure-intellij-plugin-keyvault"))
+    implementation(project(":azure-intellij-plugin-keyvault-java"))
     implementation(project(":azure-intellij-resource-connector-aad"))
     implementation(project(":azure-intellij-plugin-hdinsight-lib"))
     implementation(project(":azure-intellij-plugin-sqlserverbigdata"))
