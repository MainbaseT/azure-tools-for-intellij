--- conflicted
+++ resolved
@@ -20,14 +20,140 @@
 }
 
 group = properties("pluginGroup").get()
-<<<<<<< HEAD
-=======
-version = properties("pluginVersion").get()
+
+allprojects {
+    apply {
+        plugin("java")
+        plugin("org.jetbrains.kotlin.jvm")
+        plugin("io.freefair.aspectj.post-compile-weaving")
+        plugin("org.jetbrains.intellij.platform.module")
+    }
+
+    java {
+        toolchain {
+            languageVersion = JavaLanguageVersion.of(17)
+        }
+    }
+
+    kotlin {
+        jvmToolchain(17)
+    }
+
+    repositories {
+        mavenCentral()
+        mavenLocal()
+        maven("https://cache-redirector.jetbrains.com/repo1.maven.org/maven2")
+        maven("https://cache-redirector.jetbrains.com/intellij-dependencies")
+        maven("https://maven.atlassian.com/repository/public")
+
+        intellijPlatform {
+            defaultRepositories()
+        }
+    }
+
+    intellijPlatform {
+        buildSearchableOptions = false
+        instrumentCode = true
+    }
+
+    dependencies {
+        intellijPlatform {
+            intellijIdeaUltimate(properties("platformVersion").get())
+            // run from a local idea installation
+            // local(File("C:\\Program Files\\JetBrains\\IntelliJ IDEA 242.16677.21"));
+            instrumentationTools()
+            // https://plugins.jetbrains.com/docs/intellij/tools-intellij-platform-gradle-plugin-jetbrains-runtime.html#declared-explicitly
+            // jetbrainsRuntime()
+        }
+
+        implementation(platform("com.microsoft.azure:azure-toolkit-libs:0.47.0-SNAPSHOT"))
+        implementation(platform("com.microsoft.azure:azure-toolkit-ide-libs:0.47.0-SNAPSHOT"))
+        implementation(platform("com.microsoft.hdinsight:azure-toolkit-ide-hdinsight-libs:0.1.1"))
+
+        compileOnly("org.projectlombok:lombok:1.18.24")
+        compileOnly("org.jetbrains:annotations:24.0.0")
+        annotationProcessor("org.projectlombok:lombok:1.18.24")
+        implementation("com.microsoft.azure:azure-toolkit-common-lib:0.47.0-SNAPSHOT")
+        aspect("com.microsoft.azure:azure-toolkit-common-lib:0.47.0-SNAPSHOT")
+    }
+
+    configurations {
+        implementation { exclude(module = "slf4j-api") }
+        implementation { exclude(module = "log4j") }
+        implementation { exclude(module = "stax-api") }
+        implementation { exclude(module = "groovy-xml") }
+        implementation { exclude(module = "groovy-templates") }
+        implementation { exclude(module = "jna") }
+        implementation { exclude(module = "xpp3") }
+        implementation { exclude(module = "pull-parser") }
+        implementation { exclude(module = "xsdlib") }
+    }
+
+
+    tasks {
+        compileJava {
+            sourceCompatibility = "17"
+            targetCompatibility = "17"
+        }
+
+        compileKotlin {
+            kotlinOptions.jvmTarget = "17"
+            configure<AjcAction> {
+                enabled = false
+            }
+        }
+        compileTestKotlin {
+            kotlinOptions.jvmTarget = "17"
+            configure<AjcAction> {
+                enabled = false
+            }
+        }
+
+        withType<Copy> {
+            duplicatesStrategy = DuplicatesStrategy.WARN
+        }
+
+        sourceSets {
+            main {
+                java.srcDirs("src/main/java")
+                kotlin.srcDirs("src/main/kotlin")
+                resources.srcDirs("src/main/resources")
+                resources.exclude("bundle/**")
+            }
+            test {
+                java.srcDir("src/test/java")
+                kotlin.srcDirs("src/test/kotlin")
+                resources.srcDir("src/test/resources")
+            }
+        }
+    }
+}
+
+intellijPlatform {
+    projectName = "azure-toolkit-for-intellij"
+    buildSearchableOptions = false
+    instrumentCode = true
+
+    pluginConfiguration {
+        id = properties("pluginId").get()
+        name = properties("pluginName").get()
+
+        ideaVersion {
+            sinceBuild = properties("pluginSinceBuild")
+            untilBuild = properties("pluginUntilBuild")
+        }
+    }
+
+    verifyPlugin {
+        ides {
+            recommended()
+        }
+    }
+}
 
 dependencies {
     intellijPlatform {
         pluginVerifier()
-        // jetbrainsRuntime()
 
         // Plugin Dependencies. Uses `platformBundledPlugins` property from the gradle.properties file for bundled IntelliJ Platform plugins.
         bundledPlugin("com.intellij.java")
@@ -86,218 +212,6 @@
     implementation("com.microsoft.azure:azure-toolkit-ide-appservice-lib")
 }
 
-intellijPlatform {
-    projectName = "azure-toolkit-for-intellij"
-
-    pluginConfiguration {
-        id = properties("pluginId").get()
-        name = properties("pluginName").get()
-        version = properties("pluginVersion").get()
-
-        ideaVersion {
-            sinceBuild = properties("pluginSinceBuild")
-            untilBuild = properties("pluginUntilBuild")
-        }
-    }
-
-    verifyPlugin {
-        ides {
-            recommended()
-        }
-    }
-}
->>>>>>> f9677c1f
-
-allprojects {
-    apply {
-        plugin("java")
-        plugin("org.jetbrains.kotlin.jvm")
-        plugin("io.freefair.aspectj.post-compile-weaving")
-        plugin("org.jetbrains.intellij.platform.module")
-    }
-
-    java {
-        toolchain {
-            languageVersion = JavaLanguageVersion.of(17)
-        }
-    }
-
-    kotlin {
-        jvmToolchain(17)
-    }
-
-    repositories {
-        mavenCentral()
-        mavenLocal()
-        maven("https://cache-redirector.jetbrains.com/repo1.maven.org/maven2")
-        maven("https://cache-redirector.jetbrains.com/intellij-dependencies")
-        maven("https://maven.atlassian.com/repository/public")
-
-        intellijPlatform {
-            defaultRepositories()
-        }
-    }
-
-    intellijPlatform {
-        buildSearchableOptions = false
-        instrumentCode = true
-    }
-
-    dependencies {
-        intellijPlatform {
-            intellijIdeaUltimate(properties("platformVersion").get())
-            // run from a local idea installation
-            // local(File("C:\\Program Files\\JetBrains\\IntelliJ IDEA 242.16677.21"));
-            instrumentationTools()
-            // https://plugins.jetbrains.com/docs/intellij/tools-intellij-platform-gradle-plugin-jetbrains-runtime.html#declared-explicitly
-            // jetbrainsRuntime()
-        }
-
-        implementation(platform("com.microsoft.azure:azure-toolkit-libs:0.47.0-SNAPSHOT"))
-        implementation(platform("com.microsoft.azure:azure-toolkit-ide-libs:0.47.0-SNAPSHOT"))
-        implementation(platform("com.microsoft.hdinsight:azure-toolkit-ide-hdinsight-libs:0.1.1"))
-
-        compileOnly("org.projectlombok:lombok:1.18.24")
-        compileOnly("org.jetbrains:annotations:24.0.0")
-        annotationProcessor("org.projectlombok:lombok:1.18.24")
-        implementation("com.microsoft.azure:azure-toolkit-common-lib:0.47.0-SNAPSHOT")
-        aspect("com.microsoft.azure:azure-toolkit-common-lib:0.47.0-SNAPSHOT")
-    }
-
-    configurations {
-        implementation { exclude(module = "slf4j-api") }
-        implementation { exclude(module = "log4j") }
-        implementation { exclude(module = "stax-api") }
-        implementation { exclude(module = "groovy-xml") }
-        implementation { exclude(module = "groovy-templates") }
-        implementation { exclude(module = "jna") }
-        implementation { exclude(module = "xpp3") }
-        implementation { exclude(module = "pull-parser") }
-        implementation { exclude(module = "xsdlib") }
-    }
-
-
-    tasks {
-        compileJava {
-            sourceCompatibility = "17"
-            targetCompatibility = "17"
-        }
-
-        compileKotlin {
-            kotlinOptions.jvmTarget = "17"
-            configure<AjcAction> {
-                enabled = false
-            }
-        }
-        compileTestKotlin {
-            kotlinOptions.jvmTarget = "17"
-            configure<AjcAction> {
-                enabled = false
-            }
-        }
-
-        withType<Copy> {
-            duplicatesStrategy = DuplicatesStrategy.WARN
-        }
-
-        sourceSets {
-            main {
-                java.srcDirs("src/main/java")
-                kotlin.srcDirs("src/main/kotlin")
-                resources.srcDirs("src/main/resources")
-                resources.exclude("bundle/**")
-            }
-            test {
-                java.srcDir("src/test/java")
-                kotlin.srcDirs("src/test/kotlin")
-                resources.srcDir("src/test/resources")
-            }
-        }
-    }
-}
-
-intellijPlatform {
-    projectName = "azure-toolkit-for-intellij"
-    buildSearchableOptions = false
-    instrumentCode = true
-
-    pluginConfiguration {
-        id = properties("pluginId").get()
-        name = properties("pluginName").get()
-
-        ideaVersion {
-            sinceBuild = properties("pluginSinceBuild")
-            untilBuild = properties("pluginUntilBuild")
-        }
-    }
-
-    verifyPlugin {
-        ides {
-            recommended()
-        }
-    }
-}
-
-dependencies {
-    intellijPlatform {
-        pluginVerifier()
-
-        // Plugin Dependencies. Uses `platformBundledPlugins` property from the gradle.properties file for bundled IntelliJ Platform plugins.
-        bundledPlugin("com.intellij.java")
-        bundledPlugin("org.jetbrains.idea.maven")
-        bundledPlugin("org.jetbrains.idea.maven.model")
-        bundledPlugin("com.intellij.gradle")
-        bundledPlugin("com.intellij.properties")
-        bundledPlugin("org.jetbrains.plugins.terminal")
-        bundledPlugin("org.intellij.plugins.markdown")
-        // Plugin Dependencies. Uses `platformPlugins` property from the gradle.properties file for plugin from JetBrains Marketplace.
-        plugins(properties("platformPlugins").map { it.split(',') })
-    }
-    implementation(project(":azure-intellij-plugin-lib"))
-    implementation(project(":azure-intellij-plugin-lib-java"))
-    implementation(project(":azure-intellij-resource-connector-lib"))
-    implementation(project(":azure-intellij-resource-connector-lib-java"))
-    implementation(project(":azure-intellij-plugin-service-explorer"))
-    implementation(project(":azure-intellij-plugin-guidance"))
-    implementation(project(":azure-intellij-plugin-guidance-java"))
-    implementation(project(":azure-sdk-reference-book"))
-    implementation(project(":azure-intellij-plugin-springcloud"))
-    implementation(project(":azure-intellij-plugin-storage"))
-    implementation(project(":azure-intellij-plugin-appservice"))
-    implementation(project(":azure-intellij-plugin-appservice-java"))
-    implementation(project(":azure-intellij-plugin-arm"))
-    implementation(project(":azure-intellij-plugin-applicationinsights"))
-    implementation(project(":azure-intellij-plugin-cosmos"))
-    implementation(project(":azure-intellij-plugin-cognitiveservices"))
-    implementation(project(":azure-intellij-plugin-monitor"))
-    implementation(project(":azure-intellij-plugin-containerregistry"))
-    implementation(project(":azure-intellij-plugin-containerservice"))
-    implementation(project(":azure-intellij-plugin-containerapps"))
-    implementation(project(":azure-intellij-plugin-database"))
-    implementation(project(":azure-intellij-plugin-database-java"))
-    implementation(project(":azure-intellij-plugin-vm"))
-    implementation(project(":azure-intellij-plugin-redis"))
-    implementation(project(":azure-intellij-plugin-samples"))
-    implementation(project(":azure-intellij-plugin-bicep"))
-    implementation(project(":azure-intellij-plugin-eventhubs"))
-    implementation(project(":azure-intellij-plugin-servicebus"))
-    implementation(project(":azure-intellij-plugin-keyvault"))
-    implementation(project(":azure-intellij-resource-connector-aad"))
-    implementation(project(":azure-intellij-plugin-hdinsight-lib"))
-    implementation(project(":azure-intellij-plugin-sqlserverbigdata"))
-    implementation(project(":azure-intellij-plugin-hdinsight"))
-    implementation(project(":azure-intellij-plugin-synapse"))
-    implementation(project(":azure-intellij-plugin-sparkoncosmos"))
-    implementation(project(":azure-intellij-plugin-hdinsight-base"))
-    implementation(project(":azure-intellij-plugin-integration-services"))
-    implementation("commons-io:commons-io")
-    implementation("org.apache.commons:commons-lang3")
-    implementation("com.microsoft.azure:azure-toolkit-common-lib")
-    implementation("com.microsoft.azure:azure-toolkit-auth-lib")
-    implementation("com.microsoft.azure:azure-toolkit-ide-common-lib")
-    implementation("com.microsoft.azure:azure-toolkit-ide-appservice-lib")
-}
-
 tasks {
     wrapper {
         gradleVersion = properties("gradleVersion").get()
