--- conflicted
+++ resolved
@@ -35,11 +35,8 @@
 import org.jetbrains.annotations.NotNull;
 import org.jetbrains.annotations.Nullable;
 
-<<<<<<< HEAD
 import java.io.File;
-=======
 import javax.annotation.Nonnull;
->>>>>>> be89f7c6
 import java.util.Map;
 import java.util.Objects;
 import java.util.Optional;
@@ -357,7 +354,6 @@
         webAppSettingModel.saveRuntime(runtime);
     }
 
-<<<<<<< HEAD
     @Nullable
     public File getJavaAgent() {
         return javaAgent;
@@ -366,7 +362,8 @@
     @Override
     public void setJavaAgent(@Nullable File javaAgent) {
         this.javaAgent = javaAgent;
-=======
+    }
+
     public void setWebApp(@Nonnull WebApp webApp) {
         this.setWebAppId(webApp.getId());
         this.setWebAppName(webApp.getName());
@@ -378,6 +375,5 @@
         });
         Optional.ofNullable(webApp.getRegion()).ifPresent(r -> this.setRegion(r.getName()));
         this.setApplicationSettings(webApp.getAppSettings());
->>>>>>> be89f7c6
     }
 }