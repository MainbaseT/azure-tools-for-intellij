/*
 * Copyright (c) Microsoft Corporation. All rights reserved.
 * Licensed under the MIT License. See License.txt in the project root for license information.
 */

package com.microsoft.azure.toolkit.intellij.explorer;

import com.intellij.icons.AllIcons;
import com.intellij.openapi.actionSystem.ActionManager;
import com.intellij.openapi.actionSystem.ActionUpdateThread;
import com.intellij.openapi.actionSystem.AnAction;
import com.intellij.openapi.actionSystem.AnActionEvent;
import com.intellij.openapi.actionSystem.DefaultActionGroup;
import com.intellij.openapi.actionSystem.Separator;
import com.intellij.openapi.extensions.ExtensionPointName;
import com.intellij.openapi.project.DumbAware;
import com.intellij.openapi.project.Project;
import com.intellij.openapi.ui.SimpleToolWindowPanel;
import com.intellij.openapi.wm.ToolWindow;
import com.intellij.openapi.wm.ex.ToolWindowEx;
import com.intellij.ui.components.JBScrollPane;
import com.intellij.ui.content.Content;
import com.intellij.ui.content.ContentFactory;
import com.intellij.ui.hover.TreeHoverListener;
import com.microsoft.azure.toolkit.ide.common.IExplorerNodeProvider;
import com.microsoft.azure.toolkit.ide.common.action.ResourceCommonActionsContributor;
import com.microsoft.azure.toolkit.ide.common.component.Node;
import com.microsoft.azure.toolkit.ide.common.favorite.Favorites;
import com.microsoft.azure.toolkit.ide.common.genericresource.GenericResourceActionsContributor;
import com.microsoft.azure.toolkit.ide.common.genericresource.GenericResourceNode;
import com.microsoft.azure.toolkit.ide.common.icon.AzureIcons;
import com.microsoft.azure.toolkit.intellij.common.component.Tree;
import com.microsoft.azure.toolkit.intellij.common.component.TreeUtils;
import com.microsoft.azure.toolkit.lib.Azure;
import com.microsoft.azure.toolkit.lib.auth.AzureAccount;
import com.microsoft.azure.toolkit.lib.auth.IAccountActions;
import com.microsoft.azure.toolkit.lib.common.action.Action;
import com.microsoft.azure.toolkit.lib.common.action.ActionGroup;
import com.microsoft.azure.toolkit.lib.common.event.AzureEventBus;
import com.microsoft.azure.toolkit.lib.common.exception.AzureToolkitRuntimeException;
import com.microsoft.azure.toolkit.lib.common.model.AbstractAzResource;
import com.microsoft.azure.toolkit.lib.common.model.AbstractAzResourceModule;
import com.microsoft.azure.toolkit.lib.resource.AzureResources;
import lombok.Getter;
import org.jetbrains.annotations.NotNull;

import javax.annotation.Nonnull;
import javax.swing.tree.DefaultTreeModel;
import java.util.Arrays;
import java.util.Comparator;
import java.util.List;
import java.util.Objects;
import java.util.Optional;
import java.util.stream.Collectors;

import static com.microsoft.azure.toolkit.ide.common.action.ResourceCommonActionsContributor.OPEN_AZURE_SETTINGS;
import static com.microsoft.azure.toolkit.intellij.common.component.TreeUtils.KEY_SCROLL_PANE;
import static com.microsoft.azure.toolkit.lib.common.action.Action.PLACE;

public class AzureExplorer extends Tree {
    public static final String TOOLWINDOW_ID = "Azure Explorer";
    @Getter
    public static final AzureExplorerNodeProviderManager manager = new AzureExplorerNodeProviderManager();
    public static final String AZURE_ICON = AzureIcons.Common.AZURE.getIconPath();

    private AzureExplorer() {
        super();
        this.putClientProperty(PLACE, ResourceCommonActionsContributor.AZURE_EXPLORER);
        this.root = new Node<>("Azure")
            .withChildrenLoadLazily(false)
            .addChild(buildFavoriteRoot())
            .addChild(buildAppGroupedResourcesRoot())
            .addChild(buildTypeGroupedResourcesRoot())
            .addChildren(buildNonAzServiceNodes());
        this.init(this.root);
        this.setRootVisible(false);
        //noinspection UnstableApiUsage
        TreeHoverListener.DEFAULT.addTo(this);
        this.setCellRenderer(new InlineActionSupportedNodeRenderer());
        AzureEventBus.on("azure.explorer.highlight_resource", new AzureEventBus.EventListener(e -> TreeUtils.highlightResource(this, e.getSource())));
        AzureEventBus.on("resource.creation_started.resource", new AzureEventBus.EventListener(e -> {
            if (e.getSource() instanceof AbstractAzResource<?, ?, ?>) {
                TreeUtils.focusResource(this, (AbstractAzResource<?, ?, ?>) e.getSource());
            }
        }));
        AzureEventBus.on("azure.explorer.focus_resource", new AzureEventBus.EventListener(e -> {
            if (e.getSource() instanceof AbstractAzResource<?, ?, ?>) {
                TreeUtils.focusResource(this, (AbstractAzResource<?, ?, ?>) e.getSource());
            }
        }));
        AzureEventBus.on("account.logged_out.account", new AzureEventBus.EventListener(e -> {
            final DefaultTreeModel model = (DefaultTreeModel) this.getModel();
            final TreeNode<?> root = (TreeNode<?>) model.getRoot();
            final TreeNode<?> appGroupedResourcesRoot = (TreeNode<?>) root.getChildAt(1);
            final TreeNode<?> typeGroupedResourcesRoot = (TreeNode<?>) root.getChildAt(2);
            appGroupedResourcesRoot.clearChildren();
            typeGroupedResourcesRoot.clearChildren();
        }));
    }

    private Node<Azure> buildTypeGroupedResourcesRoot() {
<<<<<<< HEAD
        return new TypeGroupedServicesRootNode().addChildren((a) -> buildAzServiceNodes());
=======
        return new TypeGroupedServicesRootNode()
            .withActions(new ActionGroup(
                new Action<>(ResourceCommonActionsContributor.REFRESH)
                    .withLabel("Refresh All")
                    .withIcon(AzureIcons.Action.REFRESH.getIconPath())
                    .withHandler((e) -> this.refreshAll()),
                IAccountActions.SELECT_SUBS,
                "----",
                ResourceCommonActionsContributor.SHOW_COURSES,
                ResourceCommonActionsContributor.OPEN_MONITOR,
                "----",
                IAccountActions.AUTHENTICATE))
            .addChildren((a) -> buildAzServiceNodes());
>>>>>>> 8d353cbd
    }

    public Node<?> buildAppGroupedResourcesRoot() {
        final AzureResources resources = Azure.az(AzureResources.class);
        return manager.createNode(resources, null, IExplorerNodeProvider.ViewType.APP_CENTRIC);
    }

    public Node<?> buildFavoriteRoot() {
        return Favorites.buildFavoriteRoot(manager);
    }

    @Nonnull
    public List<Node<?>> buildAzServiceNodes() {
        return manager.getAzServices().stream()
            .map(r -> manager.createNode(r, null, IExplorerNodeProvider.ViewType.TYPE_CENTRIC))
            .sorted(Comparator.comparing(Node::getLabel))
            .collect(Collectors.toList());
    }

    @Nonnull
    public List<Node<?>> buildNonAzServiceNodes() {
        return manager.getNonAzServices().stream()
            .map(r -> manager.createNode(r, null, IExplorerNodeProvider.ViewType.TYPE_CENTRIC))
            .sorted(Comparator.comparing(Node::getLabel))
            .collect(Collectors.toList());
    }

    public void refreshAll() {
        manager.getAzServices().stream().filter(r -> r instanceof AbstractAzResourceModule)
            .forEach(r -> ((AbstractAzResourceModule<?, ?, ?>) r).refresh());
        Favorites.getInstance().refresh();
    }

    public static class ToolWindowFactory implements com.intellij.openapi.wm.ToolWindowFactory, DumbAware {
        public void createToolWindowContent(@Nonnull Project project, @Nonnull ToolWindow toolWindow) {
            final SimpleToolWindowPanel windowPanel = new SimpleToolWindowPanel(true, true);
            final AzureExplorer explorer = new AzureExplorer();
            final JBScrollPane scrollPane = new JBScrollPane(explorer);
            explorer.putClientProperty(KEY_SCROLL_PANE, scrollPane);
            windowPanel.setContent(scrollPane);
            this.addToolbarActions(toolWindow, project, explorer);
            final ContentFactory contentFactory = ContentFactory.getInstance();
            final Content content = contentFactory.createContent(windowPanel, null, false);
            toolWindow.getContentManager().addContent(content);
        }

        private void addToolbarActions(ToolWindow toolWindow, final Project project, AzureExplorer explorer) {
            final AnAction refreshAction = new AnAction("Refresh All", "Refresh Azure nodes list", AllIcons.Actions.Refresh) {
                @Override
                public void actionPerformed(@NotNull final AnActionEvent e) {
                    explorer.refreshAll();
                }

                @Override
                public void update(@NotNull final AnActionEvent e) {
                    e.getPresentation().setEnabled(Azure.az(AzureAccount.class).isLoggedIn());
                }

                @Override
                public ActionUpdateThread getActionUpdateThread() {
                    return ActionUpdateThread.BGT;
                }
            };
            final AnAction feedbackAction = ActionManager.getInstance().getAction("Actions.ProvideFeedback");
            final AnAction getStartAction = ActionManager.getInstance().getAction("Actions.GettingStart");
            final AnAction signInAction = ActionManager.getInstance().getAction("AzureToolkit.AzureSignIn");
            final AnAction selectSubscriptionsAction = ActionManager.getInstance().getAction("AzureToolkit.SelectSubscriptions");
            toolWindow.setTitleActions(Arrays.asList(getStartAction, refreshAction, selectSubscriptionsAction, signInAction, Separator.create(), feedbackAction));
            if (toolWindow instanceof ToolWindowEx) {
                final AnAction devBlogsAction = ActionManager.getInstance().getAction("AzureToolkit.ViewDevBlogs");
                final AnAction documentAction = ActionManager.getInstance().getAction("AzureToolkit.ViewToolingDocument");
                final AnAction whatsNewAction = ActionManager.getInstance().getAction("Actions.WhatsNew");
                final AnAction reportIssueAction = ActionManager.getInstance().getAction("AzureToolkit.GithubIssue");
                final AnAction featureRequestAction = ActionManager.getInstance().getAction("AzureToolkit.FeatureRequest");
                final AnAction openSdkReferenceBookAction = ActionManager.getInstance().getAction("user/sdk.OpenSdkReferenceBook");
                final AnAction openResourceConnectionExplorerAction = ActionManager.getInstance().getAction("AzureToolkit.OpenResourceConnectionExplorerAction");
                final AnAction openAzureSettingsAction = ActionManager.getInstance().getAction(OPEN_AZURE_SETTINGS.getId());
                (toolWindow).setAdditionalGearActions(new DefaultActionGroup(openSdkReferenceBookAction, openAzureSettingsAction, openResourceConnectionExplorerAction,
                    Separator.create(), reportIssueAction, featureRequestAction, feedbackAction, Separator.create(), devBlogsAction, documentAction));
            }
        }
    }

    public static class AzureExplorerNodeProviderManager implements IExplorerNodeProvider.Manager {
        private static final ExtensionPointName<IExplorerNodeProvider> providers =
            ExtensionPointName.create("com.microsoft.tooling.msservices.intellij.azure.explorerNodeProvider");

        @Nonnull
        public List<Object> getAzServices() {
            return providers.getExtensionList().stream()
                .filter(IExplorerNodeProvider::isAzureService)
                .map(IExplorerNodeProvider::getRoot)
                .filter(Objects::nonNull)
                .collect(Collectors.toList());
        }

        @Nonnull
        public List<Object> getNonAzServices() {
            return providers.getExtensionList().stream()
                .filter(p -> !p.isAzureService())
                .map(IExplorerNodeProvider::getRoot)
                .filter(Objects::nonNull)
                .collect(Collectors.toList());
        }

        @Nonnull
        @Override
        public Node<?> createNode(@Nonnull Object o, Node<?> parent, IExplorerNodeProvider.ViewType type) {
            return providers.getExtensionList().stream()
                .filter(p -> p.accept(o, parent, type)).findAny()
                .map(p -> p.createNode(o, parent, this))
                .or(() -> Optional.of(o).filter(r -> r instanceof AbstractAzResource).map(AzureExplorerNodeProviderManager::createGenericNode))
                .orElseThrow(() -> new AzureToolkitRuntimeException(String.format("failed to render %s", o.toString())));
        }

        private static <U> U createGenericNode(Object o) {
            //noinspection unchecked
            return (U) new GenericResourceNode((AbstractAzResource<?, ?, ?>) o)
                .onDoubleClicked(ResourceCommonActionsContributor.OPEN_PORTAL_URL)
                .withActions(GenericResourceActionsContributor.GENERIC_RESOURCE_ACTIONS);
        }
    }
}
<|MERGE_RESOLUTION|>--- conflicted
+++ resolved
@@ -99,9 +99,6 @@
     }
 
     private Node<Azure> buildTypeGroupedResourcesRoot() {
-<<<<<<< HEAD
-        return new TypeGroupedServicesRootNode().addChildren((a) -> buildAzServiceNodes());
-=======
         return new TypeGroupedServicesRootNode()
             .withActions(new ActionGroup(
                 new Action<>(ResourceCommonActionsContributor.REFRESH)
@@ -115,7 +112,6 @@
                 "----",
                 IAccountActions.AUTHENTICATE))
             .addChildren((a) -> buildAzServiceNodes());
->>>>>>> 8d353cbd
     }
 
     public Node<?> buildAppGroupedResourcesRoot() {
