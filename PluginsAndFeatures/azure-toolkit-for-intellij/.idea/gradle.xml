<?xml version="1.0" encoding="UTF-8"?>
<project version="4">
  <component name="GradleMigrationSettings" migrationVersion="1" />
  <component name="GradleSettings">
    <option name="linkedExternalProjectsSettings">
      <GradleProjectSettings>
        <option name="delegatedBuild" value="true" />
        <option name="testRunner" value="GRADLE" />
        <option name="distributionType" value="WRAPPED" />
        <option name="externalProjectPath" value="$PROJECT_DIR$" />
        <option name="gradleHome" value="$USER_HOME$/Tools/gradle-7.1.1-all/gradle-7.1.1" />
        <option name="modules">
          <set>
            <option value="$PROJECT_DIR$" />
            <option value="$PROJECT_DIR$/azure-intellij-plugin-applicationinsights" />
            <option value="$PROJECT_DIR$/azure-intellij-plugin-appservice" />
            <option value="$PROJECT_DIR$/azure-intellij-plugin-appservice-java" />
            <option value="$PROJECT_DIR$/azure-intellij-plugin-arm" />
<<<<<<< HEAD
            <option value="$PROJECT_DIR$/azure-intellij-plugin-common" />
=======
            <option value="$PROJECT_DIR$/azure-intellij-plugin-bicep" />
            <option value="$PROJECT_DIR$/azure-intellij-plugin-containerapps" />
>>>>>>> 6b2469cb
            <option value="$PROJECT_DIR$/azure-intellij-plugin-containerregistry" />
            <option value="$PROJECT_DIR$/azure-intellij-plugin-containerservice" />
            <option value="$PROJECT_DIR$/azure-intellij-plugin-cosmos" />
            <option value="$PROJECT_DIR$/azure-intellij-plugin-database" />
            <option value="$PROJECT_DIR$/azure-intellij-plugin-database-java" />
            <option value="$PROJECT_DIR$/azure-intellij-plugin-guidance" />
            <option value="$PROJECT_DIR$/azure-intellij-plugin-lib" />
            <option value="$PROJECT_DIR$/azure-intellij-plugin-lib-java" />
            <option value="$PROJECT_DIR$/azure-intellij-plugin-redis" />
            <option value="$PROJECT_DIR$/azure-intellij-plugin-service-explorer" />
            <option value="$PROJECT_DIR$/azure-intellij-plugin-springcloud" />
            <option value="$PROJECT_DIR$/azure-intellij-plugin-storage" />
            <option value="$PROJECT_DIR$/azure-intellij-plugin-vm" />
            <option value="$PROJECT_DIR$/azure-intellij-resource-connector-aad" />
            <option value="$PROJECT_DIR$/azure-intellij-resource-connector-lib" />
            <option value="$PROJECT_DIR$/azure-intellij-resource-connector-lib-java" />
            <option value="$PROJECT_DIR$/azure-sdk-reference-book" />
            <option value="$PROJECT_DIR$/buildSrc" />
          </set>
        </option>
      </GradleProjectSettings>
      <GradleProjectSettings>
        <option name="distributionType" value="DEFAULT_WRAPPED" />
        <option name="externalProjectPath" value="$PROJECT_DIR$/azure-intellij-plugin-base" />
        <option name="gradleHome" value="$PROJECT_DIR$/../../../../../../Program Files/Gradle/gradle-6.5.1" />
        <option name="modules">
          <set>
            <option value="$PROJECT_DIR$/azure-intellij-plugin-base" />
            <option value="$PROJECT_DIR$/azure-intellij-plugin-database" />
            <option value="$PROJECT_DIR$/azure-intellij-plugin-database-java" />
            <option value="$PROJECT_DIR$/azure-intellij-plugin-lib" />
            <option value="$PROJECT_DIR$/azure-intellij-plugin-lib-java" />
            <option value="$PROJECT_DIR$/azure-intellij-plugin-redis" />
            <option value="$PROJECT_DIR$/azure-intellij-plugin-service-explorer" />
            <option value="$PROJECT_DIR$/azure-intellij-plugin-storage" />
            <option value="$PROJECT_DIR$/azure-intellij-resource-connector-lib" />
            <option value="$PROJECT_DIR$/azure-intellij-resource-connector-lib-java" />
          </set>
        </option>
      </GradleProjectSettings>
    </option>
  </component>
</project><|MERGE_RESOLUTION|>--- conflicted
+++ resolved
@@ -16,12 +16,8 @@
             <option value="$PROJECT_DIR$/azure-intellij-plugin-appservice" />
             <option value="$PROJECT_DIR$/azure-intellij-plugin-appservice-java" />
             <option value="$PROJECT_DIR$/azure-intellij-plugin-arm" />
-<<<<<<< HEAD
-            <option value="$PROJECT_DIR$/azure-intellij-plugin-common" />
-=======
             <option value="$PROJECT_DIR$/azure-intellij-plugin-bicep" />
             <option value="$PROJECT_DIR$/azure-intellij-plugin-containerapps" />
->>>>>>> 6b2469cb
             <option value="$PROJECT_DIR$/azure-intellij-plugin-containerregistry" />
             <option value="$PROJECT_DIR$/azure-intellij-plugin-containerservice" />
             <option value="$PROJECT_DIR$/azure-intellij-plugin-cosmos" />
