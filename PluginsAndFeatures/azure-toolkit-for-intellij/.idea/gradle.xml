<?xml version="1.0" encoding="UTF-8"?>
<project version="4">
  <component name="GradleMigrationSettings" migrationVersion="1" />
  <component name="GradleSettings">
    <option name="linkedExternalProjectsSettings">
      <GradleProjectSettings>
        <option name="distributionType" value="WRAPPED" />
        <option name="externalProjectPath" value="$PROJECT_DIR$" />
        <option name="gradleHome" value="$USER_HOME$/Tools/gradle-7.1.1-all/gradle-7.1.1" />
        <option name="modules">
          <set>
            <option value="$PROJECT_DIR$" />
            <option value="$PROJECT_DIR$/azure-intellij-plugin-applicationinsights" />
            <option value="$PROJECT_DIR$/azure-intellij-plugin-appservice" />
            <option value="$PROJECT_DIR$/azure-intellij-plugin-appservice-java" />
            <option value="$PROJECT_DIR$/azure-intellij-plugin-arm" />
            <option value="$PROJECT_DIR$/azure-intellij-plugin-bicep" />
            <option value="$PROJECT_DIR$/azure-intellij-plugin-cognitiveservices" />
            <option value="$PROJECT_DIR$/azure-intellij-plugin-containerapps" />
            <option value="$PROJECT_DIR$/azure-intellij-plugin-containerregistry" />
            <option value="$PROJECT_DIR$/azure-intellij-plugin-containerservice" />
            <option value="$PROJECT_DIR$/azure-intellij-plugin-cosmos" />
            <option value="$PROJECT_DIR$/azure-intellij-plugin-database" />
            <option value="$PROJECT_DIR$/azure-intellij-plugin-database-java" />
            <option value="$PROJECT_DIR$/azure-intellij-plugin-eventhubs" />
            <option value="$PROJECT_DIR$/azure-intellij-plugin-guidance" />
            <option value="$PROJECT_DIR$/azure-intellij-plugin-guidance-java" />
            <option value="$PROJECT_DIR$/azure-intellij-plugin-hdinsight" />
            <option value="$PROJECT_DIR$/azure-intellij-plugin-hdinsight-base" />
            <option value="$PROJECT_DIR$/azure-intellij-plugin-hdinsight-lib" />
            <option value="$PROJECT_DIR$/azure-intellij-plugin-integration-services" />
            <option value="$PROJECT_DIR$/azure-intellij-plugin-keyvault" />
            <option value="$PROJECT_DIR$/azure-intellij-plugin-lib" />
            <option value="$PROJECT_DIR$/azure-intellij-plugin-lib-java" />
            <option value="$PROJECT_DIR$/azure-intellij-plugin-monitor" />
            <option value="$PROJECT_DIR$/azure-intellij-plugin-redis" />
<<<<<<< HEAD
            <option value="$PROJECT_DIR$/azure-intellij-plugin-samples" />
=======
            <option value="$PROJECT_DIR$/azure-intellij-plugin-redis-java" />
>>>>>>> eafdf1d1
            <option value="$PROJECT_DIR$/azure-intellij-plugin-service-explorer" />
            <option value="$PROJECT_DIR$/azure-intellij-plugin-servicebus" />
            <option value="$PROJECT_DIR$/azure-intellij-plugin-sparkoncosmos" />
            <option value="$PROJECT_DIR$/azure-intellij-plugin-springcloud" />
            <option value="$PROJECT_DIR$/azure-intellij-plugin-sqlserverbigdata" />
            <option value="$PROJECT_DIR$/azure-intellij-plugin-storage" />
            <option value="$PROJECT_DIR$/azure-intellij-plugin-storage-java" />
            <option value="$PROJECT_DIR$/azure-intellij-plugin-synapse" />
            <option value="$PROJECT_DIR$/azure-intellij-plugin-vm" />
            <option value="$PROJECT_DIR$/azure-intellij-resource-connector-aad" />
            <option value="$PROJECT_DIR$/azure-intellij-resource-connector-lib" />
            <option value="$PROJECT_DIR$/azure-intellij-resource-connector-lib-java" />
            <option value="$PROJECT_DIR$/azure-sdk-reference-book" />
          </set>
        </option>
      </GradleProjectSettings>
    </option>
  </component>
</project><|MERGE_RESOLUTION|>--- conflicted
+++ resolved
@@ -34,11 +34,8 @@
             <option value="$PROJECT_DIR$/azure-intellij-plugin-lib-java" />
             <option value="$PROJECT_DIR$/azure-intellij-plugin-monitor" />
             <option value="$PROJECT_DIR$/azure-intellij-plugin-redis" />
-<<<<<<< HEAD
+            <option value="$PROJECT_DIR$/azure-intellij-plugin-redis-java" />
             <option value="$PROJECT_DIR$/azure-intellij-plugin-samples" />
-=======
-            <option value="$PROJECT_DIR$/azure-intellij-plugin-redis-java" />
->>>>>>> eafdf1d1
             <option value="$PROJECT_DIR$/azure-intellij-plugin-service-explorer" />
             <option value="$PROJECT_DIR$/azure-intellij-plugin-servicebus" />
             <option value="$PROJECT_DIR$/azure-intellij-plugin-sparkoncosmos" />
