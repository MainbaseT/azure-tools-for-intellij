/*
 * Copyright (c) Microsoft Corporation. All rights reserved.
 * Licensed under the MIT License. See License.txt in the project root for license information.
 */

package com.microsoft.azure.toolkit.intellij.legacy.function.runner.localrun.ui;

import com.intellij.icons.AllIcons;
import com.intellij.openapi.module.Module;
import com.intellij.openapi.project.Project;
import com.intellij.openapi.ui.ComboBox;
import com.intellij.openapi.vfs.LocalFileSystem;
import com.intellij.openapi.vfs.VirtualFile;
import com.intellij.packaging.artifacts.Artifact;
import com.intellij.ui.ListCellRendererWrapper;
import com.microsoft.azure.toolkit.intellij.common.AzureFormInputComponent;
import com.microsoft.azure.toolkit.intellij.common.AzureTextInput;
import com.microsoft.azure.toolkit.intellij.function.components.ModuleFileComboBox;
import com.microsoft.azure.toolkit.intellij.legacy.common.AzureSettingPanel;
import com.microsoft.azure.toolkit.intellij.legacy.function.runner.component.table.FunctionAppSettingsTable;
import com.microsoft.azure.toolkit.intellij.legacy.function.runner.component.table.FunctionAppSettingsTableUtils;
import com.microsoft.azure.toolkit.intellij.legacy.function.runner.core.FunctionUtils;
import com.microsoft.azure.toolkit.intellij.legacy.function.runner.localrun.FunctionRunConfiguration;
import com.microsoft.azure.toolkit.lib.common.task.AzureTask;
import com.microsoft.azure.toolkit.lib.common.task.AzureTaskManager;
import com.microsoft.azure.toolkit.lib.legacy.function.FunctionCoreToolsCombobox;
import org.apache.commons.collections.MapUtils;
import org.apache.commons.lang3.StringUtils;
import org.jetbrains.annotations.NotNull;
import org.jetbrains.idea.maven.project.MavenProject;

import javax.swing.*;
import java.awt.event.ItemEvent;
import java.io.File;
import java.nio.file.Paths;
import java.util.Arrays;
import java.util.Collections;
import java.util.Map;
import java.util.Objects;
import java.util.Optional;
import java.util.UUID;

import static com.microsoft.azure.toolkit.intellij.common.AzureBundle.message;

public class FunctionRunPanel extends AzureSettingPanel<FunctionRunConfiguration> {
    private static final int DEFAULT_FUNC_PORT = 7071;
    private JPanel settings;
    private JPanel pnlMain;
    private FunctionCoreToolsCombobox txtFunc;
    private JPanel pnlAppSettings;
    private JComboBox<Module> cbFunctionModule;
    private JLabel lblModule;
    private JLabel lblFunctionCli;
    private JLabel lblAppSettings;
    private ModuleFileComboBox cbHostJson;
    private AzureTextInput txtFuncArguments;
    private FunctionAppSettingsTable appSettingsTable;
    private String appSettingsKey = UUID.randomUUID().toString();

    private final FunctionRunConfiguration functionRunConfiguration;
    private Module previousModule = null;

    public FunctionRunPanel(@NotNull Project project, FunctionRunConfiguration functionRunConfiguration) {
        super(project);
        this.functionRunConfiguration = functionRunConfiguration;
        $$$setupUI$$$();
        init();
    }

    private void init() {
        cbFunctionModule.setRenderer(new ListCellRendererWrapper<>() {
            @Override
            public void customize(JList list, Module module, int i, boolean b, boolean b1) {
                if (module != null) {
                    setText(module.getName());
                    setIcon(AllIcons.Nodes.Module);
                }
            }
        });
        cbFunctionModule.addItemListener(this::onSelectModule);
        lblModule.setLabelFor(cbFunctionModule);
        lblFunctionCli.setLabelFor(txtFunc);
        lblAppSettings.setLabelFor(appSettingsTable);
<<<<<<< HEAD
        lblPort.setIcon(AllIcons.General.ContextHelp);
=======

        this.txtFuncArguments.setValue(FunctionUtils.getDefaultFuncArguments());
>>>>>>> 34cb87d2
        fillModules();
    }

    private void onSelectModule(ItemEvent itemEvent) {
        final Object module = cbFunctionModule.getSelectedItem();
        if (module instanceof Module) {
            cbHostJson.setModule((Module) module);
        } else {
            cbHostJson.setModule(null);
        }
    }

    @NotNull
    @Override
    public String getPanelName() {
        return message("function.run.title");
    }

    @Override
    public void disposeEditor() {
        Optional.ofNullable(txtFunc).ifPresent(AzureFormInputComponent::dispose);
    }

    @Override
    protected void resetFromConfig(@NotNull FunctionRunConfiguration configuration) {
        if (MapUtils.isNotEmpty(configuration.getAppSettings())) {
            appSettingsTable.setAppSettings(configuration.getAppSettings());
        }
        if (StringUtils.isNotEmpty(configuration.getAppSettingsKey())) {
            this.appSettingsKey = configuration.getAppSettingsKey();
            final Map<String, String> appSettings = FunctionUtils.loadAppSettingsFromSecurityStorage(appSettingsKey);
            if (MapUtils.isNotEmpty(appSettings)) {
                appSettingsTable.setAppSettings(appSettings);
            }
        }
        // In case `FUNCTIONS_WORKER_RUNTIME` or `AZURE_WEB_JOB_STORAGE_KEY` was missed in configuration
        appSettingsTable.loadRequiredSettings();
        if (StringUtils.isNotEmpty(configuration.getFuncPath())) {
            txtFunc.setValue(configuration.getFuncPath());
        }
        if (StringUtils.isNotEmpty(configuration.getFunctionHostArguments())) {
            txtFuncArguments.setValue(configuration.getFunctionHostArguments());
        }
        if (StringUtils.isNotEmpty(configuration.getHostJsonPath())) {
            cbHostJson.setValue(LocalFileSystem.getInstance().findFileByIoFile(new File(configuration.getHostJsonPath())));
        }
        this.previousModule = configuration.getModule();
        selectModule(previousModule);
    }

    @Override
    protected void apply(@NotNull FunctionRunConfiguration configuration) {
        configuration.setFuncPath(txtFunc.getItem());
        Optional.ofNullable((Module) cbFunctionModule.getSelectedItem()).ifPresent(module -> {
            configuration.saveModule(module);
            configuration.setLocalSettingsJsonPath(FunctionUtils.getDefaultLocalSettingsJsonPath(module));
        });
        FunctionUtils.saveAppSettingsToSecurityStorage(appSettingsKey, appSettingsTable.getAppSettings());
        // save app settings storage key instead of real value
        configuration.setAppSettings(Collections.emptyMap());
        configuration.setAppSettingsKey(appSettingsKey);
        configuration.setHostJsonPath(Optional.ofNullable(cbHostJson.getValue()).map(VirtualFile::getCanonicalPath).orElse(null));
        configuration.setFunctionHostArguments(txtFuncArguments.getValue());
    }

    @NotNull
    @Override
    public JPanel getMainPanel() {
        return pnlMain;
    }

    @NotNull
    @Override
    protected JComboBox<Artifact> getCbArtifact() {
        return new ComboBox<>();
    }

    @NotNull
    @Override
    protected JLabel getLblArtifact() {
        return new JLabel();
    }

    @NotNull
    @Override
    protected JComboBox<MavenProject> getCbMavenProject() {
        return new ComboBox<>();
    }

    @NotNull
    @Override
    protected JLabel getLblMavenProject() {
        return new JLabel();
    }

    private void createUIComponents() {
        txtFunc = new FunctionCoreToolsCombobox(project, true);
        final String localSettingPath = Paths.get(Objects.requireNonNull(project.getBasePath()), "local.settings.json").toString();
        appSettingsTable = new FunctionAppSettingsTable(localSettingPath);
        pnlAppSettings = FunctionAppSettingsTableUtils.createAppSettingPanel(appSettingsTable);
        appSettingsTable.loadLocalSetting();

        cbHostJson = new ModuleFileComboBox(project, "host.json");
        cbHostJson.setRequired(true);
    }

    private void fillModules() {
        AzureTaskManager.getInstance()
                .runOnPooledThreadAsObservable(new AzureTask<>(() -> FunctionUtils.listFunctionModules(project)))
                .subscribe(modules -> AzureTaskManager.getInstance().runLater(() -> {
                    Arrays.stream(modules).forEach(cbFunctionModule::addItem);
                    selectModule(previousModule);
                }, AzureTask.Modality.ANY));
    }

    // todo: @hanli migrate to use AzureComboBox<Module>
    private void selectModule(final Module target) {
        if (target == null) {
            return;
        }
        for (int i = 0; i < cbFunctionModule.getItemCount(); i++) {
            final Module module = cbFunctionModule.getItemAt(i);
            if (Paths.get(module.getModuleFilePath()).equals(Paths.get(target.getModuleFilePath()))) {
                cbFunctionModule.setSelectedIndex(i);
                break;
            }
        }
    }

    // CHECKSTYLE IGNORE check FOR NEXT 1 LINES
    void $$$setupUI$$$() {
    }
}<|MERGE_RESOLUTION|>--- conflicted
+++ resolved
@@ -81,12 +81,7 @@
         lblModule.setLabelFor(cbFunctionModule);
         lblFunctionCli.setLabelFor(txtFunc);
         lblAppSettings.setLabelFor(appSettingsTable);
-<<<<<<< HEAD
-        lblPort.setIcon(AllIcons.General.ContextHelp);
-=======
-
         this.txtFuncArguments.setValue(FunctionUtils.getDefaultFuncArguments());
->>>>>>> 34cb87d2
         fillModules();
     }
 
