--- conflicted
+++ resolved
@@ -88,14 +88,7 @@
                   <grid row="2" column="0" row-span="1" col-span="1" vsize-policy="0" hsize-policy="0" anchor="8" fill="0" indent="0" use-parent-layout="false"/>
                 </constraints>
                 <properties>
-<<<<<<< HEAD
-                  <horizontalTextPosition value="2"/>
-                  <labelFor value="bcdd"/>
-                  <text value="Port:"/>
-                  <toolTipText value=" Local port for azure function core tools to listen on"/>
-=======
                   <text value="Path for host.json"/>
->>>>>>> 34cb87d2
                 </properties>
               </component>
               <component id="88ce8" class="com.microsoft.azure.toolkit.intellij.function.components.ModuleFileComboBox" binding="cbHostJson" custom-create="true">
