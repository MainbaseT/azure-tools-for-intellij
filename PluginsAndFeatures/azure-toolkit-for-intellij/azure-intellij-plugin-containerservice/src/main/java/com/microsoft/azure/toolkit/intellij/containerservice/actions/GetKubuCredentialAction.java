--- conflicted
+++ resolved
@@ -36,15 +36,10 @@
         try {
             final byte[] content = isAdmin ? cluster.getAdminKubeConfig() : cluster.getUserKubeConfig();
             mergeConfigToKubConfig(content);
-<<<<<<< HEAD
             final Action action = KubernetesUtils.isKubernetesPluginEnabled() ?
                     AzureActionManager.getInstance().getAction(ContainerServiceActionsContributor.OPEN_KUBERNETES_PLUGIN).bind(cluster) :
                     KubernetesUtils.getInstallKubernetesPluginAction();
             AzureMessager.getMessager().info(AzureString.format(KUBECONFIG_MERGE_MESSAGE, cluster.getName()), null, action);
-=======
-            AzureMessager.getMessager().info(AzureString.format("Kubeconfig for %s has been merged to local kube config and set as default context", cluster.getName()),
-                null, KubernetesUtils.getConnectKubernetesActions(project));
->>>>>>> 0a2017b3
         } catch (final IOException e) {
             AzureMessager.getMessager().error(e);
         }
