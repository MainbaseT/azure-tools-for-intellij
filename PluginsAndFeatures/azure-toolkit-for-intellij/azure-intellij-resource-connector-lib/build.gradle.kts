--- conflicted
+++ resolved
@@ -1,4 +1,4 @@
-plugins {
+dependencies {
     id("java")
     id("org.jetbrains.intellij.platform.module")
     alias(libs.plugins.aspectj)
@@ -17,16 +17,6 @@
 val platformVersion: String by extra
 
 dependencies {
-<<<<<<< HEAD
-=======
-    implementation(project(":azure-intellij-plugin-lib"))
-    // runtimeOnly project(path: ":azure-intellij-plugin-lib", configuration: "instrumentedJar")
-    implementation(project(":azure-intellij-plugin-service-explorer"))
-    // runtimeOnly project(path: ":azure-intellij-plugin-service-explorer", configuration: "instrumentedJar")
-    implementation("com.microsoft.azure:azure-toolkit-ide-common-lib")
-    implementation("io.github.cdimascio:dotenv-java:3.0.0")
-    implementation("com.microsoft.azure:azure-toolkit-identity-lib")
->>>>>>> 1f905b94
     intellijPlatform {
         rider(platformVersion, false)
         jetbrainsRuntime()
