/*
 * Copyright (c) Microsoft Corporation. All rights reserved.
 * Licensed under the MIT License. See License.txt in the project root for license information.
 */

package com.microsoft.azure.toolkit.intellij.connector.dotazure;

import com.intellij.openapi.application.ApplicationManager;
import com.intellij.openapi.application.WriteAction;
import com.intellij.openapi.project.Project;
import com.intellij.openapi.vfs.VirtualFile;
import com.microsoft.azure.toolkit.intellij.connector.Connection;
import com.microsoft.azure.toolkit.intellij.connector.ConnectionTopics;
import com.microsoft.azure.toolkit.intellij.connector.DeploymentTargetTopics;
import com.microsoft.azure.toolkit.intellij.facet.AzureFacet;
import com.microsoft.azure.toolkit.lib.common.bundle.AzureString;
import com.microsoft.azure.toolkit.lib.common.exception.AzureToolkitRuntimeException;
import com.microsoft.azure.toolkit.lib.common.messager.AzureMessager;
import com.microsoft.azure.toolkit.lib.common.model.AbstractAzResource;
import com.microsoft.azure.toolkit.lib.common.operation.AzureOperation;
import com.microsoft.azure.toolkit.lib.common.operation.OperationBundle;
import com.microsoft.azure.toolkit.lib.common.task.AzureTaskManager;
import io.github.cdimascio.dotenv.internal.DotenvParser;
import io.github.cdimascio.dotenv.internal.DotenvReader;
import lombok.Getter;
import lombok.SneakyThrows;
import org.apache.commons.io.FileUtils;
import org.apache.commons.lang3.StringUtils;
import org.apache.commons.lang3.tuple.Pair;
import rx.Observable;
import rx.schedulers.Schedulers;

import javax.annotation.Nonnull;
import javax.annotation.Nullable;
import java.io.IOException;
import java.nio.charset.StandardCharsets;
import java.nio.file.Files;
import java.nio.file.StandardOpenOption;
import java.util.ArrayList;
import java.util.Collections;
import java.util.Iterator;
import java.util.List;
import java.util.Objects;
import java.util.Optional;
import java.util.stream.Collectors;

import static com.microsoft.azure.toolkit.intellij.connector.ConnectionTopics.CONNECTION_CHANGED;
import static com.microsoft.azure.toolkit.intellij.connector.dotazure.AzureModule.DOT_ENV;

@Getter
public class Profile {
    @Nonnull
    private final String name;
    @Nonnull
    private final VirtualFile profileDir;
    @Nonnull
    private final AzureModule module;
    @Nonnull
    private final ConnectionManager connectionManager;
    @Nonnull
    private final ResourceManager resourceManager;
    @Nonnull
    private final DeploymentTargetManager deploymentTargetManager;
    @Nullable
    private VirtualFile dotEnvFile;

    public Profile(@Nonnull String name, @Nonnull VirtualFile profileDir, @Nonnull AzureModule module) {
        this.name = name;
        this.module = module;
        this.profileDir = profileDir;
        this.resourceManager = new ResourceManager(this);
        this.connectionManager = new ConnectionManager(this);
        this.deploymentTargetManager = new DeploymentTargetManager(this);
        this.dotEnvFile = this.profileDir.findChild(DOT_ENV);
    }

    public List<Pair<String, String>> load() {
        return Optional.ofNullable(this.dotEnvFile).map(Profile::load).orElseGet(Collections::emptyList);
    }

    public static List<Pair<String, String>> load(@Nonnull VirtualFile dotEnv) {
        final DotenvReader reader = new DotenvReader(dotEnv.getParent().getPath(), dotEnv.getName());
        final DotenvParser parser = new DotenvParser(reader, false, false);
        return parser.parse().stream().map(e -> Pair.of(e.getKey(), e.getValue())).toList();
    }

    public synchronized Profile addApp(@Nonnull final AbstractAzResource<?, ?, ?> app) {
        this.getDeploymentTargetManager().addTarget(app.getId());
        final Project project = this.module.getProject();
        project.getMessageBus().syncPublisher(DeploymentTargetTopics.TARGET_APP_CHANGED).appChanged(this.module, app, DeploymentTargetTopics.Action.ADD);
        return this;
    }

    public synchronized Profile removeApp(@Nonnull final AbstractAzResource<?, ?, ?> app) {
        this.getDeploymentTargetManager().removeTarget(app.getId());
        final Project project = this.module.getProject();
        project.getMessageBus().syncPublisher(DeploymentTargetTopics.TARGET_APP_CHANGED).appChanged(this.module, app, DeploymentTargetTopics.Action.REMOVE);
        return this;
    }

<<<<<<< HEAD
    public synchronized Observable<?> addConnection(@Nonnull Connection<?, ?> connection) {
=======
    public synchronized Profile addConnection(@Nonnull Connection<?, ?> connection) {
        AzureFacet.addTo(this.module.getModule());
>>>>>>> 26cd76f8
        this.resourceManager.addResource(connection.getResource());
        this.connectionManager.addConnection(connection);
        final Observable<?> observable = this.addConnectionToDotEnv(connection);
        observable.subscribeOn(Schedulers.io()).subscribe(v -> {
            final String message = String.format("The connection between %s and %s has been successfully created/updated.", connection.getResource().getName(), connection.getConsumer().getName());
            AzureMessager.getMessager().success(message);
            final Project project = this.module.getProject();
            project.getMessageBus().syncPublisher(CONNECTION_CHANGED).connectionChanged(project, connection, ConnectionTopics.Action.ADD);
        });
        return observable;
    }

    public synchronized Profile removeConnection(@Nonnull Connection<?, ?> connection) {
        this.removeConnectionFromDotEnv(connection);
        this.connectionManager.removeConnection(connection);
        final Project project = this.module.getProject();
        project.getMessageBus().syncPublisher(CONNECTION_CHANGED).connectionChanged(project, connection, ConnectionTopics.Action.REMOVE);
        return this;
    }

    public synchronized Observable<?> createOrUpdateConnection(@Nonnull Connection<?, ?> connection) {
        // Remove old connection
        this.getConnections().stream().filter(c -> c.getId().equals(connection.getId())).findFirst().ifPresent(this::removeConnection);
        return this.addConnection(connection);
    }

    public void save() {
        try {
            this.connectionManager.save();
            this.resourceManager.save();
            this.deploymentTargetManager.save();
            this.profileDir.refresh(true, true);
        } catch (final IOException e) {
            throw new AzureToolkitRuntimeException(e);
        }
    }

    @AzureOperation(value = "internal/connector.generate_env_variables.resource", params = "connection.getResource().getName()")
    private static List<String> generateEnvLines(@Nonnull final Project project, @Nonnull final Connection<?, ?> connection) {
        final ArrayList<String> lines = new ArrayList<>();
        lines.add("# connection.id=" + connection.getId());
        lines.addAll(connection.getEnvironmentVariables(project).entrySet().stream()
            .map((e) -> String.format("%s=\"%s\"", e.getKey(), e.getValue()))
            .toList());
        return lines;
    }

    @SneakyThrows(IOException.class)
    @AzureOperation(value = "boundary/connector.remove_connection_from_dotenv.resource", params = "connection.getResource().getName()")
    private void removeConnectionFromDotEnv(@Nonnull Connection<?, ?> connection) {
        if (Objects.isNull(this.dotEnvFile) || !this.dotEnvFile.isValid()) {
            // users may not have env file when they clone project from repo, so just return here
            return;
        }
        final List<String> lines = Files.readAllLines(this.dotEnvFile.toNioPath());
        final String startMark = "# connection.id=" + connection.getId();
        boolean started = false;
        final Iterator<String> each = lines.iterator();
        while (each.hasNext()) {
            final String line = each.next();
            started = started || line.equalsIgnoreCase(startMark);
            final boolean ended = started && !line.equalsIgnoreCase(startMark) && (StringUtils.isBlank(line.trim()) || line.trim().startsWith("# connection.id="));
            if (started && (!ended || StringUtils.isBlank(line.trim()))) {
                each.remove();
            }
            if (ended) {
                break;
            }
        }
        FileUtils.write(this.dotEnvFile.toNioPath().toFile(), lines.stream().collect(Collectors.joining(System.lineSeparator())) + System.lineSeparator(), StandardCharsets.UTF_8);
    }

    @SneakyThrows(IOException.class)
    @AzureOperation(value = "boundary/connector.add_connection_to_dotenv.resource", params = "connection.getResource().getName()")
    private Observable<?> addConnectionToDotEnv(@Nonnull Connection<?, ?> connection) {
        if (!this.profileDir.isValid()) {
            throw new AzureToolkitRuntimeException(String.format("'.azure/%s' doesn't exist.", this.name));
        }
        WriteAction.run(() -> this.dotEnvFile = this.profileDir.findOrCreateChildData(this, DOT_ENV));
        Objects.requireNonNull(this.dotEnvFile, String.format("'.azure/%s/.env' can not be created.", this.name));
        final AzureString description = OperationBundle.description("boundary/connector.load_env.resource", connection.getResource().getDataId());
        return Observable.fromCallable(() -> ApplicationManager.getApplication().executeOnPooledThread(() -> {
            final String envVariables = generateEnvLines(module.getProject(), connection).stream().collect(Collectors.joining(System.lineSeparator()));
            try {
                Files.writeString(this.dotEnvFile.toNioPath(), envVariables + System.lineSeparator() + System.lineSeparator(), StandardOpenOption.APPEND);
                this.profileDir.refresh(true, true);
            } catch (final IOException e) {
                throw new RuntimeException(e);
            }
        }));
    }

    @Nonnull
    @SneakyThrows(IOException.class)
    @AzureOperation(value = "boundary/connector.get_generated_env_from_dotenv.resource", params = "connection.getResource().getName()")
    public List<Pair<String, String>> getGeneratedEnvironmentVariables(@Nonnull Connection<?, ?> connection) {
        if (Objects.isNull(this.dotEnvFile) || !this.dotEnvFile.isValid()) {
            throw new AzureToolkitRuntimeException(String.format("'.azure/%s/.env' doesn't exist.", this.name));
        }
        final List<String> lines = Files.readAllLines(this.dotEnvFile.toNioPath());
        final String startMark = "# connection.id=" + connection.getId();
        boolean started = false;
        final List<String> generated = new ArrayList<>();
        for (final String line : lines) {
            started = started || line.equalsIgnoreCase(startMark);
            final boolean ended = started && !line.equalsIgnoreCase(startMark) && (StringUtils.isBlank(line.trim()) || line.trim().startsWith("# connection.id="));
            if (started && !ended && !line.equalsIgnoreCase(startMark) && StringUtils.isNotBlank(line)) {
                generated.add(line);
            }
            if (ended) {
                break;
            }
        }
        return generated.stream().map(g -> g.split("=", 2)).map(a -> Pair.of(a[0], a[1])).toList();
    }

    public List<Connection<?, ?>> getConnections() {
        return this.connectionManager.getConnections();
    }

    public List<String> getTargetAppIds() {
        return this.deploymentTargetManager.getTargets();
    }
}<|MERGE_RESOLUTION|>--- conflicted
+++ resolved
@@ -98,12 +98,8 @@
         return this;
     }
 
-<<<<<<< HEAD
     public synchronized Observable<?> addConnection(@Nonnull Connection<?, ?> connection) {
-=======
-    public synchronized Profile addConnection(@Nonnull Connection<?, ?> connection) {
         AzureFacet.addTo(this.module.getModule());
->>>>>>> 26cd76f8
         this.resourceManager.addResource(connection.getResource());
         this.connectionManager.addConnection(connection);
         final Observable<?> observable = this.addConnectionToDotEnv(connection);
