/*
 * Copyright (c) Microsoft Corporation. All rights reserved.
 * Licensed under the MIT License. See License.txt in the project root for license information.
 */

package com.microsoft.azure.toolkit.intellij.container.model;

import com.github.dockerjava.api.model.Image;
import com.intellij.openapi.vfs.VirtualFile;
import com.microsoft.azure.toolkit.intellij.common.AzureArtifact;
import com.microsoft.azure.toolkit.lib.common.utils.Utils;
import lombok.*;
import org.apache.commons.lang3.ArrayUtils;
import org.apache.commons.lang3.StringUtils;

import javax.annotation.Nonnull;
import javax.annotation.Nullable;
import java.util.Arrays;
import java.util.Collections;
import java.util.List;
import java.util.stream.Collectors;

@Data
@Builder
@NoArgsConstructor
@AllArgsConstructor
@EqualsAndHashCode(onlyExplicitlyIncluded = true)
public class DockerImage {
    @Builder.Default
    @EqualsAndHashCode.Include
    private boolean isDraft = true;
    @Nonnull
    @EqualsAndHashCode.Include
    private String repositoryName;
    @Nonnull
    @EqualsAndHashCode.Include
    private String tagName;
<<<<<<< HEAD
=======
    @Nullable
>>>>>>> 1b3a8627
    @EqualsAndHashCode.Include
    private String dockerFile;
    private String imageId;
    @Nullable
    private String baseDirectory;
    // todo: check whether we need to add artifact as a field of image
    private AzureArtifact azureArtifact;

    public DockerImage(@Nonnull final String imageAndTag) {
        this.isDraft = false;
        final String[] split = StringUtils.split(imageAndTag, ":");
        this.repositoryName = ArrayUtils.isEmpty(split) ? null : split[0];
        this.tagName = ArrayUtils.getLength(split) < 2 ? null : split[1];
    }

    public DockerImage(@Nonnull final VirtualFile virtualFile) {
        this.isDraft = true;
        this.dockerFile = virtualFile.getPath();
        this.baseDirectory = virtualFile.getParent().getPath();
        this.repositoryName = "image";
        this.tagName = Utils.getTimestamp();
    }

    public DockerImage(@Nonnull final  DockerImage value) {
        this.isDraft = value.isDraft;
        this.dockerFile = value.dockerFile;
        this.repositoryName = value.repositoryName;
        this.tagName = value.tagName;
        this.imageId = value.imageId;
        this.baseDirectory = value.baseDirectory;
        this.azureArtifact = value.azureArtifact;
    }

    public static List<DockerImage> fromImage(@Nonnull final Image image) {
        if (ArrayUtils.isEmpty(image.getRepoTags())) {
            return Collections.emptyList();
        }
        return Arrays.stream(image.getRepoTags()).map(DockerImage::new).collect(Collectors.toList());
    }

    public String getImageName() {
        return String.format("%s:%s", this.repositoryName, this.tagName);
    }
}<|MERGE_RESOLUTION|>--- conflicted
+++ resolved
@@ -35,10 +35,7 @@
     @Nonnull
     @EqualsAndHashCode.Include
     private String tagName;
-<<<<<<< HEAD
-=======
     @Nullable
->>>>>>> 1b3a8627
     @EqualsAndHashCode.Include
     private String dockerFile;
     private String imageId;
