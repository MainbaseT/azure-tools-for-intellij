--- conflicted
+++ resolved
@@ -1,9 +1,5 @@
 plugins {
-<<<<<<< HEAD
-    id "org.jetbrains.intellij" version "1.10.0-SNAPSHOT"
-=======
     id "org.jetbrains.intellij" version "1.10.0"
->>>>>>> 180f1c18
     id "org.jetbrains.kotlin.jvm" version "1.7.20"
     id "de.undercouch.download" version "4.1.1"
     id "com.github.ben-manes.versions" version "0.39.0"
