--- conflicted
+++ resolved
@@ -155,11 +155,7 @@
     compile 'com.microsoft.azure:azure-client-authentication:1.7.5', { force = true }
     compile 'com.microsoft.azure:azure-toolkit-springcloud-lib:0.5.0', { force = true }
     aspect "com.microsoft.azure:azure-toolkit-common-lib:0.5.0"
-<<<<<<< HEAD
-    compile 'com.microsoft.azuretools:azuretools-core:3.51.0', {
-=======
     compile 'com.microsoft.azuretools:azuretools-core:3.52.0-SNAPSHOT', {
->>>>>>> 95085d2a
         exclude group: "com.microsoft.azure", module: "azure-client-authentication"
         exclude group: "com.microsoft.azure", module: "azure-client-runtime"
         exclude group: "javax.xml.bind", module: "jaxb-api"
