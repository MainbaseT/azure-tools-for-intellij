--- conflicted
+++ resolved
@@ -1,11 +1,6 @@
 plugins {
-<<<<<<< HEAD
-    id "org.jetbrains.intellij" version "0.5.0"
-    id "org.jetbrains.kotlin.jvm" version "1.3.72"
-=======
     id "org.jetbrains.intellij" version "0.7.2"
     id "org.jetbrains.kotlin.jvm" version "1.4.20"
->>>>>>> 85484b3e
     id "de.undercouch.download" version "4.0.4"
     id "com.github.ben-manes.versions" version "0.28.0"
     id 'org.openjfx.javafxplugin' version '0.0.9'
@@ -147,11 +142,7 @@
     compile group: 'jaxen', name: 'jaxen', version: '1.2.0'
     compile group: 'commons-beanutils', name: 'commons-beanutils', version: '1.9.4'
 
-<<<<<<< HEAD
-    implementation("org.jetbrains.kotlin:kotlin-stdlib-jdk8:1.3.72")
-=======
     implementation("org.jetbrains.kotlin:kotlin-stdlib-jdk8:1.4.20")
->>>>>>> 85484b3e
 
     // https://mvnrepository.com/artifact/org.projectlombok/lombok
     compileOnly 'org.projectlombok:lombok:1.18.8'
