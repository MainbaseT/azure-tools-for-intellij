plugins {
    id "org.jetbrains.intellij" version "1.1.4"
    id "org.jetbrains.kotlin.jvm" version "1.4.20"
    id 'org.openjfx.javafxplugin' version '0.0.9'
    id "de.undercouch.download" version "4.1.1"
    id "com.github.ben-manes.versions" version "0.39.0"
    id "io.freefair.aspectj.post-compile-weaving" version "6.0.0-m2"
    id "com.github.spotbugs" version "4.7.1"
    id "io.spring.dependency-management" version "1.0.11.RELEASE"
}

ext {
<<<<<<< HEAD
    azureToolkitVersion = "0.18.0-SNAPSHOT"
=======
    azureToolkitVersion = "0.19.0"
>>>>>>> 0a656e39
}

compileKotlin {
    kotlinOptions.jvmTarget = javaVersion
    ajc {
        enabled = false
    }
}
compileTestKotlin {
    kotlinOptions.jvmTarget = javaVersion
    ajc {
        enabled = false
    }
}

import com.microsoft.azuretools.plugins.BundleBuildIDEAPlugin
import org.apache.tools.ant.filters.ReplaceTokens

processResources {
    filesMatching('**/ApplicationInsights.xml') {
        filter(ReplaceTokens, tokens: ["applicationinsights.key": project.property("applicationinsights.key")])
    }
}

group 'com.microsoft.azuretools'
apply plugin: 'java'

compileJava {
    sourceCompatibility = javaVersion
    targetCompatibility = javaVersion
}

tasks.withType(JavaCompile) { options.encoding = 'UTF-8' }

//apply plugin: 'checkstyle'
//
//checkstyle {
//    toolVersion = '8.30'
//    configFile = new File('config/checkstyle/checkstyle.xml')
//    showViolations = false
//}

intellij {
    pluginName = 'azure-toolkit-for-intellij'
    version = intellij_version
    updateSinceUntilBuild = Boolean.valueOf(updateVersionRange)
    plugins = ['java', 'maven', 'maven-model', 'gradle', dep_plugins, "properties", 'terminal', 'gradle-java']
	downloadSources = Boolean.valueOf(sources)
}


// disable runIde tasks in subprojects to prevent starting-up multiple ide.
gradle.taskGraph.whenReady { graph ->
    def hasRootRunTask = graph.hasTask(':runIde')

    if (hasRootRunTask) {
        graph.getAllTasks().each { task ->
            // look for *:runIde
            def subRunTask = (task.path =~ /:.+:runIde/)
            if (subRunTask) {
                println "TRACER skipping ${task.path} because ':runIde' was specified"
                task.enabled = false
            }
        }
    }
}

subprojects {
    apply plugin: 'java'
    apply plugin: 'io.freefair.aspectj.post-compile-weaving'
    apply plugin: 'io.spring.dependency-management'
    ext {
<<<<<<< HEAD
        azureToolkitVersion = "0.18.0-SNAPSHOT"
=======
        azureToolkitVersion = "0.19.0"
>>>>>>> 0a656e39
    }

    sourceCompatibility = javaVersion
    targetCompatibility = javaVersion
    tasks.withType(JavaCompile) { options.encoding = 'UTF-8' }
    group = 'com.microsoft.azuretools'

    repositories {
        mavenLocal()
        mavenCentral()
    }

    apply plugin: 'org.jetbrains.intellij'
    intellij {
        version = intellij_version
        updateSinceUntilBuild = false
        downloadSources = Boolean.valueOf(sources)
    }

    dependencyManagement {
        imports {
            mavenBom 'com.microsoft.azure:azure-toolkit-libs:' + azureToolkitVersion
            mavenBom 'com.microsoft.azure:azure-toolkit-ide-libs:' + azureToolkitVersion
        }
    }

    dependencies {
        // https://mvnrepository.com/artifact/org.projectlombok/lombok
        compileOnly 'org.projectlombok:lombok'
        annotationProcessor 'org.projectlombok:lombok'
        compile 'com.microsoft.azure:azure-toolkit-common-lib'
        aspect 'com.microsoft.azure:azure-toolkit-common-lib'
        compileOnly 'org.jetbrains:annotations'
    }
}

sourceSets {
    main {
        java.srcDirs 'src/main/java'
        kotlin.srcDirs 'src/main/kotlin'
        resources {
            srcDir 'src/main/resources'
            exclude 'bundle/**'
        }
    }
    test {
        java {
            srcDir 'src/test/java'
        }
        kotlin.srcDirs 'src/test/kotlin'
        resources {
            srcDir 'src/test/resources'
        }
    }
}

repositories {
    mavenLocal()
    mavenCentral()
}

configurations {
    compile.exclude module:'slf4j-api'
    compile.exclude module:'log4j'
    compile.exclude module:'stax-api'
    compile.exclude module:'groovy-xml'
    compile.exclude module:'groovy-templates'
    cucumberRuntime {
        extendsFrom testImplementation
    }
}

dependencyManagement {
    imports {
        mavenBom 'com.microsoft.azure:azure-toolkit-libs:' + azureToolkitVersion
        mavenBom 'com.microsoft.azure:azure-toolkit-ide-libs:' + azureToolkitVersion
    }
}

dependencies {
    compile project(':azure-intellij-plugin-lib')
    compile project(':azure-sdk-reference-book')
    compile project(':azure-intellij-resource-connector-lib')
    compile project(':azure-intellij-resource-connector-aad')
    compile project(':azure-intellij-plugin-vm')
    compile project(':azure-intellij-plugin-springcloud')
    compile project(':azure-intellij-plugin-storage')
    compile project(':azure-intellij-plugin-redis')
    compile project(':azure-intellij-plugin-service-explorer')
    compile project(':azure-intellij-plugin-database')
    compile project(':azure-intellij-plugin-appservice')
    compile project(':azure-intellij-plugin-arm')
    compile project(':azure-intellij-plugin-containerregistry')
    compile 'com.microsoft.azure:azure-toolkit-ide-appservice-lib'
    compile 'com.microsoft.azure:azure-toolkit-applicationinsights-lib'
    compile 'com.microsoft.azure:azure-toolkit-storage-lib'
    compile 'com.microsoft.azure:azure-client-authentication'
    aspect "com.microsoft.azure:azure-toolkit-common-lib", {
        exclude group: "com.squareup.okhttp3", module: "okhttp"
        exclude group: "com.squareup.okhttp3", module: "okhttp-urlconnection"
        exclude group: "com.squareup.okhttp3", module: "logging-interceptor"
    }
    compile 'com.microsoft.azure:azure-client-runtime', {
        exclude group: "com.squareup.okhttp3", module: "okhttp"
        exclude group: "com.squareup.okhttp3", module: "okhttp-urlconnection"
        exclude group: "com.squareup.okhttp3", module: "logging-interceptor"
    }
    compile 'commons-io:commons-io'
    compile 'org.apache.commons:commons-lang3'
    compileOnly 'org.projectlombok:lombok'
    annotationProcessor 'org.projectlombok:lombok'

    compile 'com.microsoft.azuretools:azuretools-core:3.63.0-SNAPSHOT', {
<<<<<<< HEAD
        exclude group: "com.microsoft.azure", module: "azure-client-authentication"
        exclude group: "com.microsoft.azure", module: "azure-client-runtime"
        exclude group: "javax.xml.bind", module: "jaxb-api"
    }
    compile 'com.microsoft.azuretools:azure-explorer-common:3.63.0-SNAPSHOT', {
        exclude group: "com.microsoft.azure", module: "azure-client-authentication"
        exclude group: "com.microsoft.azure", module: "azure-client-runtime"
        exclude group: "javax.xml.bind", module: "jaxb-api"
    }
    compile 'com.microsoft.azuretools:hdinsight-node-common:3.63.0-SNAPSHOT', {
        exclude group: "com.microsoft.azure", module: "azure-client-authentication"
        exclude group: "com.microsoft.azure", module: "azure-client-runtime"
=======
        exclude group: "javax.xml.bind", module: "jaxb-api"
    }
    compile 'com.microsoft.azuretools:azure-explorer-common:3.63.0-SNAPSHOT', {
        exclude group: "javax.xml.bind", module: "jaxb-api"
    }
    compile 'com.microsoft.azuretools:hdinsight-node-common:3.63.0-SNAPSHOT', {
>>>>>>> 0a656e39
        exclude group: "javax.xml.bind", module: "jaxb-api"
    }

    compile 'com.spotify:docker-client:8.16.0'
    compile group: 'org.dom4j', name: 'dom4j', {
        exclude group: "javax.xml.stream", module: "stax-api"
        exclude group: "xpp3", module: "xpp3"
        exclude group: "pull-parser", module: "pull-parser"
        exclude group: "net.java.dev.msv", module: "xsdlib"
    }
    compile group: 'jaxen', name: 'jaxen', version: '1.2.0'

    implementation("org.jetbrains.kotlin:kotlin-stdlib-jdk8:1.4.20")

    testImplementation 'io.cucumber:cucumber-java:7.0.0'
    testImplementation 'io.cucumber:cucumber-junit:7.0.0'
    testImplementation 'org.assertj:assertj-core:3.19.0'
    testCompile 'junit:junit'
    testCompile 'org.mockito:mockito-core'

    testCompile 'org.powermock:powermock-module-junit4:1.7.0RC4'
    testCompile 'org.powermock:powermock-api-mockito2:1.7.0RC4'
    testCompile 'javax.servlet:javax.servlet-api:4.0.1'

    testCompile "org.jetbrains.kotlin:kotlin-stdlib"
    testCompile "org.jetbrains.kotlin:kotlin-test"
    testCompile "org.jetbrains.kotlin:kotlin-test-junit"

    spotbugsPlugins 'com.h3xstream.findsecbugs:findsecbugs-plugin:1.11.0'
}

test {
    testLogging.showStandardStreams = true
    testLogging {
        events "passed", "skipped", "failed"
    }
}

task cucumberPackJar(type: Jar) {
    appendix = 'pathing'

    doFirst {
        manifest {
            attributes "Class-Path": configurations.cucumberRuntime.files.collect {
                it.toURI().toString().replaceFirst(/file:\/+/, '/')
            }.join(' ')
        }
    }
}

buildSearchableOptions.onlyIf {false}

task cucumber() {
    dependsOn assemble, testClasses, compileTestJava, cucumberPackJar
    doLast {
        javaexec {
            main = "io.cucumber.core.cli.Main"
            classpath = files(sourceSets.main.output, sourceSets.test.output, cucumberPackJar.archivePath)
            args = [
                '--plugin', 'progress',
                '--glue', 'com.microsoft.azure.hdinsight.spark.common',
                '-m',
                'Test/resources']
        }
    }
}

test.dependsOn cucumber
// buildPlugin.dependsOn test

defaultTasks 'buildPlugin'

wrapper() {
    gradleVersion = '6.9'
    distributionUrl = "https://services.gradle.org/distributions/gradle-${gradleVersion}-all.zip"
}

apply plugin: BundleBuildIDEAPlugin

installIdea.dependsOn buildPlugin
//installIdea.dependsOn checkstyleMain

patchPluginXml {
    sinceBuild = patchPluginXmlSinceBuild
}

spotbugsMain {
    reports {
        html {
            enabled = true
            destination = file("$buildDir/reports/spotbugs/main/spotbugs.html")
            stylesheet = 'fancy-hist.xsl'
        }
    }
    ignoreFailures = true
    showStackTraces = true
    showProgress = true
    effort = 'max'
    reportLevel = 'high'
    maxHeapSize = '1g'
    extraArgs = [ '-nested:false' ]
    jvmArgs = [ '-Duser.language=en' ]
    includeFilter = file("$rootProject.projectDir/../../tools/spotbugs-security-include.xml")
    excludeFilter = file("$rootProject.projectDir/../../tools/spotbugs-security-exclude.xml")
}<|MERGE_RESOLUTION|>--- conflicted
+++ resolved
@@ -10,11 +10,7 @@
 }
 
 ext {
-<<<<<<< HEAD
-    azureToolkitVersion = "0.18.0-SNAPSHOT"
-=======
     azureToolkitVersion = "0.19.0"
->>>>>>> 0a656e39
 }
 
 compileKotlin {
@@ -87,11 +83,7 @@
     apply plugin: 'io.freefair.aspectj.post-compile-weaving'
     apply plugin: 'io.spring.dependency-management'
     ext {
-<<<<<<< HEAD
-        azureToolkitVersion = "0.18.0-SNAPSHOT"
-=======
         azureToolkitVersion = "0.19.0"
->>>>>>> 0a656e39
     }
 
     sourceCompatibility = javaVersion
@@ -205,27 +197,12 @@
     annotationProcessor 'org.projectlombok:lombok'
 
     compile 'com.microsoft.azuretools:azuretools-core:3.63.0-SNAPSHOT', {
-<<<<<<< HEAD
-        exclude group: "com.microsoft.azure", module: "azure-client-authentication"
-        exclude group: "com.microsoft.azure", module: "azure-client-runtime"
-        exclude group: "javax.xml.bind", module: "jaxb-api"
-    }
-    compile 'com.microsoft.azuretools:azure-explorer-common:3.63.0-SNAPSHOT', {
-        exclude group: "com.microsoft.azure", module: "azure-client-authentication"
-        exclude group: "com.microsoft.azure", module: "azure-client-runtime"
-        exclude group: "javax.xml.bind", module: "jaxb-api"
-    }
-    compile 'com.microsoft.azuretools:hdinsight-node-common:3.63.0-SNAPSHOT', {
-        exclude group: "com.microsoft.azure", module: "azure-client-authentication"
-        exclude group: "com.microsoft.azure", module: "azure-client-runtime"
-=======
         exclude group: "javax.xml.bind", module: "jaxb-api"
     }
     compile 'com.microsoft.azuretools:azure-explorer-common:3.63.0-SNAPSHOT', {
         exclude group: "javax.xml.bind", module: "jaxb-api"
     }
     compile 'com.microsoft.azuretools:hdinsight-node-common:3.63.0-SNAPSHOT', {
->>>>>>> 0a656e39
         exclude group: "javax.xml.bind", module: "jaxb-api"
     }
 
