--- conflicted
+++ resolved
@@ -151,13 +151,7 @@
     compile.exclude module:'slf4j-api'
     compile.exclude module:'log4j'
     compile.exclude module:'stax-api'
-<<<<<<< HEAD
     compile.exclude module:'groovy-xml'
-    compile.exclude module:'azure-core-http-netty'
-    compile.exclude module:'netty-transport'
-    compile.exclude module:'netty-resolver'
-=======
->>>>>>> 439cf0e0
     compile.exclude module:'groovy-templates'
     compile.exclude module:'azure-core-http-okhttp'
     compile.exclude module:'okhttp'
