--- conflicted
+++ resolved
@@ -1,12 +1,6 @@
 plugins {
-<<<<<<< HEAD
-    id "org.jetbrains.intellij" version "1.1.4"
+    id "org.jetbrains.intellij" version "1.4.0"
     id "org.jetbrains.kotlin.jvm" version "1.4.20"
-    id 'org.openjfx.javafxplugin' version '0.0.9'
-=======
-    id "org.jetbrains.intellij" version "1.4.0"
-    id "org.jetbrains.kotlin.jvm" version "1.6.10"
->>>>>>> a1a0d2d5
     id "de.undercouch.download" version "4.1.1"
     id "com.github.ben-manes.versions" version "0.39.0"
     id "io.freefair.aspectj.post-compile-weaving" version "6.0.0-m2"
@@ -15,11 +9,7 @@
 }
 
 ext {
-<<<<<<< HEAD
     azureToolkitVersion = "0.20.0-SNAPSHOT"
-=======
-    azureToolkitVersion = "0.18.0-SNAPSHOT"
->>>>>>> a1a0d2d5
 }
 
 compileKotlin {
@@ -35,13 +25,8 @@
     }
 }
 
-<<<<<<< HEAD
-import com.microsoft.azuretools.plugins.BundleBuildIDEAPlugin
-import org.apache.tools.ant.filters.ReplaceTokens
-=======
 //import com.microsoft.azuretools.plugins.BundleBuildIDEAPlugin
 import org.apache.tools.ant.filters.*
->>>>>>> a1a0d2d5
 
 processResources {
     filesMatching('**/ApplicationInsights.xml') {
@@ -97,11 +82,7 @@
     apply plugin: 'io.freefair.aspectj.post-compile-weaving'
     apply plugin: 'io.spring.dependency-management'
     ext {
-<<<<<<< HEAD
         azureToolkitVersion = "0.20.0-SNAPSHOT"
-=======
-        azureToolkitVersion = "0.18.0-SNAPSHOT"
->>>>>>> a1a0d2d5
     }
 
     sourceCompatibility = javaVersion
@@ -215,27 +196,12 @@
     annotationProcessor 'org.projectlombok:lombok'
 
     compile 'com.microsoft.azuretools:azuretools-core:3.63.0-SNAPSHOT', {
-<<<<<<< HEAD
         exclude group: "javax.xml.bind", module: "jaxb-api"
     }
     compile 'com.microsoft.azuretools:azure-explorer-common:3.63.0-SNAPSHOT', {
         exclude group: "javax.xml.bind", module: "jaxb-api"
     }
     compile 'com.microsoft.azuretools:hdinsight-node-common:3.63.0-SNAPSHOT', {
-=======
-        exclude group: "com.microsoft.azure", module: "azure-client-authentication"
-        exclude group: "com.microsoft.azure", module: "azure-client-runtime"
-        exclude group: "javax.xml.bind", module: "jaxb-api"
-    }
-    compile 'com.microsoft.azuretools:azure-explorer-common:3.63.0-SNAPSHOT', {
-        exclude group: "com.microsoft.azure", module: "azure-client-authentication"
-        exclude group: "com.microsoft.azure", module: "azure-client-runtime"
-        exclude group: "javax.xml.bind", module: "jaxb-api"
-    }
-    compile 'com.microsoft.azuretools:hdinsight-node-common:3.63.0-SNAPSHOT', {
-        exclude group: "com.microsoft.azure", module: "azure-client-authentication"
-        exclude group: "com.microsoft.azure", module: "azure-client-runtime"
->>>>>>> a1a0d2d5
         exclude group: "javax.xml.bind", module: "jaxb-api"
     }
 
