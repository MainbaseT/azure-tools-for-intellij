plugins {
    id "org.jetbrains.intellij" version "1.9.0"
    id "org.jetbrains.kotlin.jvm" version "1.7.20"
    id "de.undercouch.download" version "4.1.1"
    id "com.github.ben-manes.versions" version "0.39.0"
    id "io.freefair.aspectj.post-compile-weaving" version "6.5.1"
    id "io.spring.dependency-management" version "1.0.11.RELEASE"
}

ext {
    azureToolkitVersion = "0.27.0-SNAPSHOT"
    azureToolkitUtilsVersion = "3.71.0-SNAPSHOT"
}

compileKotlin {
    kotlinOptions.jvmTarget = javaVersion
    ajc {
        enabled = false
    }
}
compileTestKotlin {
    kotlinOptions.jvmTarget = javaVersion
    ajc {
        enabled = false
    }
}

//import com.microsoft.azuretools.plugins.BundleBuildIDEAPlugin
import org.apache.tools.ant.filters.*

processResources {
    duplicatesStrategy(DuplicatesStrategy.INCLUDE)
    filesMatching('**/ApplicationInsights.xml') {
        filter(ReplaceTokens, tokens: ["applicationinsights.key": project.property("applicationinsights.key")])
    }
}

group 'com.microsoft.azuretools'
apply plugin: 'java'

compileJava {
    sourceCompatibility = javaVersion
    targetCompatibility = javaVersion
}

tasks.withType(JavaCompile) { options.encoding = 'UTF-8' }

//apply plugin: 'checkstyle'
//
//checkstyle {
//    toolVersion = '8.30'
//    configFile = new File('config/checkstyle/checkstyle.xml')
//    showViolations = false
//}

intellij {
    pluginName = 'azure-toolkit-for-intellij'
    version = intellij_version
    updateSinceUntilBuild = Boolean.valueOf(updateVersionRange)
    plugins = ['java', 'maven', 'maven-model', 'gradle', dep_plugins, "properties", 'terminal', 'gradle-java']
	downloadSources = Boolean.valueOf(sources)
}


// disable runIde tasks in subprojects to prevent starting-up multiple ide.
gradle.taskGraph.whenReady { graph ->
    def hasRootRunTask = graph.hasTask(':runIde')

    if (hasRootRunTask) {
        graph.getAllTasks().each { task ->
            // look for *:runIde
            def subRunTask = (task.path =~ /:.+:runIde/)
            if (subRunTask) {
                println "TRACER skipping ${task.path} because ':runIde' was specified"
                task.enabled = false
            }
        }
    }
}

subprojects {
    apply plugin: 'java'
    apply plugin: 'io.freefair.aspectj.post-compile-weaving'
    apply plugin: 'io.spring.dependency-management'
    ext {
        azureToolkitVersion = "0.27.0-SNAPSHOT"
        azureToolkitUtilsVersion = "3.71.0-SNAPSHOT"
    }

    sourceCompatibility = javaVersion
    targetCompatibility = javaVersion
    tasks.withType(JavaCompile) { options.encoding = 'UTF-8' }
    group = 'com.microsoft.azuretools'

    repositories {
        mavenLocal()
        mavenCentral()
    }

    apply plugin: 'org.jetbrains.intellij'
    intellij {
        version = intellij_version
        updateSinceUntilBuild = false
        downloadSources = Boolean.valueOf(sources)
    }

    dependencyManagement {
        imports {
            mavenBom 'com.microsoft.azure:azure-toolkit-libs:' + azureToolkitVersion
            mavenBom 'com.microsoft.azure:azure-toolkit-ide-libs:' + azureToolkitVersion
            mavenBom 'com.microsoft.azuretools:utils:' + azureToolkitUtilsVersion
        }
    }

    dependencies {
        // https://mvnrepository.com/artifact/org.projectlombok/lombok
        compileOnly 'org.projectlombok:lombok'
        annotationProcessor 'org.projectlombok:lombok'
        implementation 'com.microsoft.azure:azure-toolkit-common-lib'
        aspect 'com.microsoft.azure:azure-toolkit-common-lib'
        compileOnly 'org.jetbrains:annotations'
    }

    buildSearchableOptions.onlyIf {false}
}

sourceSets {
    main {
        java.srcDirs 'src/main/java'
        kotlin.srcDirs 'src/main/kotlin'
        resources {
            srcDir 'src/main/resources'
            exclude 'bundle/**'
        }
    }
    test {
        java {
            srcDir 'src/test/java'
        }
        kotlin.srcDirs 'src/test/kotlin'
        resources {
            srcDir 'src/test/resources'
        }
    }
}

repositories {
    mavenLocal()
    mavenCentral()
}

allprojects {
    configurations {
        implementation.exclude module:'slf4j-api'
        implementation.exclude module:'log4j'
        implementation.exclude module:'stax-api'
        implementation.exclude module:'groovy-xml'
        implementation.exclude module:'groovy-templates'
        cucumberRuntime {
            extendsFrom testImplementation
        }
    }
}

dependencyManagement {
    imports {
        mavenBom 'com.microsoft.azure:azure-toolkit-libs:' + azureToolkitVersion
        mavenBom 'com.microsoft.azure:azure-toolkit-ide-libs:' + azureToolkitVersion
        mavenBom 'com.microsoft.azuretools:utils:' + azureToolkitUtilsVersion
    }
}

dependencies {
<<<<<<< HEAD
    compile project(':azure-intellij-plugin-lib')
    compile project(':azure-intellij-plugin-lib-java')
    compile project(':azure-sdk-reference-book')
    compile project(':azure-intellij-resource-connector-lib')
    compile project(':azure-intellij-resource-connector-lib-java')
    compile project(':azure-intellij-resource-connector-aad')
    compile project(':azure-intellij-plugin-common')
    compile project(':azure-intellij-plugin-vm')
    compile project(':azure-intellij-plugin-springcloud')
    compile project(':azure-intellij-plugin-storage')
    compile project(':azure-intellij-plugin-redis')
    compile project(':azure-intellij-plugin-service-explorer')
    compile project(':azure-intellij-plugin-database')
    compile project(':azure-intellij-plugin-database-java')
    compile project(':azure-intellij-plugin-appservice')
    compile project(':azure-intellij-plugin-arm')
    compile project(':azure-intellij-plugin-containerregistry')
    compile project(':azure-intellij-plugin-containerservice')
    compile project(':azure-intellij-plugin-applicationinsights')
    compile project(':azure-intellij-plugin-guidance')
    compile project(':azure-intellij-plugin-cosmos')
    compile 'com.microsoft.azure:azure-toolkit-ide-appservice-lib'
    compile 'com.microsoft.azure:azure-toolkit-applicationinsights-lib'
    compile 'com.microsoft.azure:azure-toolkit-storage-lib'
    compile 'com.microsoft.azure:azure-mgmt-eventhub'
=======
    implementation project(':azure-intellij-plugin-lib')
    implementation project(':azure-intellij-plugin-lib-java')
    implementation project(':azure-sdk-reference-book')
    implementation project(':azure-intellij-resource-connector-lib')
    implementation project(':azure-intellij-resource-connector-lib-java')
    implementation project(':azure-intellij-resource-connector-aad')
    implementation project(':azure-intellij-plugin-vm')
    implementation project(':azure-intellij-plugin-springcloud')
    implementation project(':azure-intellij-plugin-storage')
    implementation project(':azure-intellij-plugin-redis')
    implementation project(':azure-intellij-plugin-service-explorer')
    implementation project(':azure-intellij-plugin-database')
    implementation project(':azure-intellij-plugin-database-java')
    implementation project(':azure-intellij-plugin-appservice')
    implementation project(':azure-intellij-plugin-appservice-java')
    implementation project(':azure-intellij-plugin-arm')
    implementation project(':azure-intellij-plugin-containerregistry')
    implementation project(':azure-intellij-plugin-containerservice')
    implementation project(':azure-intellij-plugin-applicationinsights')
    implementation project(':azure-intellij-plugin-guidance')
    implementation project(':azure-intellij-plugin-cosmos')
    implementation 'com.microsoft.azure:azure-toolkit-ide-appservice-lib'
    implementation 'com.microsoft.azure:azure-toolkit-applicationinsights-lib'
    implementation 'com.microsoft.azure:azure-toolkit-storage-lib'
    implementation 'com.microsoft.azure:azure-mgmt-eventhub'
>>>>>>> b3abdadd
    aspect "com.microsoft.azure:azure-toolkit-common-lib", {
        exclude group: "com.squareup.okhttp3", module: "okhttp"
        exclude group: "com.squareup.okhttp3", module: "okhttp-urlconnection"
        exclude group: "com.squareup.okhttp3", module: "logging-interceptor"
    }
    implementation 'com.microsoft.azure:azure-client-runtime', {
        exclude group: "com.squareup.okhttp3", module: "okhttp"
        exclude group: "com.squareup.okhttp3", module: "okhttp-urlconnection"
        exclude group: "com.squareup.okhttp3", module: "logging-interceptor"
    }
    implementation 'commons-io:commons-io'
    implementation 'org.apache.commons:commons-lang3'
    compileOnly 'org.projectlombok:lombok'
    annotationProcessor 'org.projectlombok:lombok'

    implementation 'com.microsoft.azuretools:azuretools-core:3.71.0-SNAPSHOT', {
        exclude group: "javax.xml.bind", module: "jaxb-api"
    }
    implementation 'com.microsoft.azuretools:azure-explorer-common:3.71.0-SNAPSHOT', {
        exclude group: "javax.xml.bind", module: "jaxb-api"
    }
    implementation 'com.microsoft.azuretools:hdinsight-node-common:3.71.0-SNAPSHOT', {
        exclude group: "javax.xml.bind", module: "jaxb-api"
    }

    implementation 'com.spotify:docker-client:8.16.0'
    implementation group: 'org.dom4j', name: 'dom4j', {
        exclude group: "javax.xml.stream", module: "stax-api"
        exclude group: "xpp3", module: "xpp3"
        exclude group: "pull-parser", module: "pull-parser"
        exclude group: "net.java.dev.msv", module: "xsdlib"
    }
    implementation group: 'jaxen', name: 'jaxen', version: '1.2.0'

    implementation("org.jetbrains.kotlin:kotlin-stdlib-jdk8:1.6.21")
    implementation 'net.java.dev.jna:jna:5.12.1'
    testImplementation 'io.cucumber:cucumber-java:7.0.0'
    testImplementation 'io.cucumber:cucumber-junit:7.0.0'
    testImplementation 'org.assertj:assertj-core:3.19.0'
<<<<<<< HEAD
    testImplementation 'com.microsoft.azure:azure-client-authentication:1.7.13'
    testCompile 'junit:junit'
    testCompile 'org.mockito:mockito-core'
=======
    testImplementation 'junit:junit'
    testImplementation 'org.mockito:mockito-core'
>>>>>>> b3abdadd

    testImplementation 'org.powermock:powermock-module-junit4:1.7.0RC4'
    testImplementation 'org.powermock:powermock-api-mockito2:1.7.0RC4'
    testImplementation 'javax.servlet:javax.servlet-api:4.0.1'

    testImplementation "org.jetbrains.kotlin:kotlin-stdlib"
    testImplementation "org.jetbrains.kotlin:kotlin-test"
    testImplementation "org.jetbrains.kotlin:kotlin-test-junit"
}

test {
    testLogging.showStandardStreams = true
    testLogging {
        events "passed", "skipped", "failed"
    }
}

task cucumberPackJar(type: Jar) {
    appendix = 'pathing'

    doFirst {
        manifest {
            attributes "Class-Path": configurations.cucumberRuntime.files.collect {
                it.toURI().toString().replaceFirst(/file:\/+/, '/')
            }.join(' ')
        }
    }
}

buildSearchableOptions.onlyIf {false}

task cucumber() {
    dependsOn assemble, testClasses, compileTestJava, cucumberPackJar
    doLast {
        javaexec {
            main = "io.cucumber.core.cli.Main"
            classpath = files(sourceSets.main.output, sourceSets.test.output, cucumberPackJar.archivePath)
            args = [
                '--plugin', 'progress',
                '--glue', 'com.microsoft.azure.hdinsight.spark.common',
                '-m',
                'Test/resources']
        }
    }
}

test.dependsOn cucumber
// buildPlugin.dependsOn test

defaultTasks 'buildPlugin'

wrapper() {
    gradleVersion = '7.5.1'
    distributionUrl = "https://services.gradle.org/distributions/gradle-${gradleVersion}-all.zip"
}

//apply plugin: BundleBuildIDEAPlugin

//installIdea.dependsOn buildPlugin
//installIdea.dependsOn checkstyleMain
String timestamp = (new Date()).format('yyyyMMddHHmmss')
ext.getPatchedVersion = {
    if (Boolean.valueOf(needPatchVersion) || pluginVersion.endsWith("SNAPSHOT")) {
        if (pluginVersion.endsWith("SNAPSHOT")) {
            def fixedPluginVersion = pluginVersion.split("-")
            return "${fixedPluginVersion[0]}-${intellijDisplayVersion}-SNAPSHOT.${timestamp}"
        } else {
            return "${pluginVersion}-${intellijDisplayVersion}-BETA.${timestamp}"
        }
    } else {
        return "${pluginVersion}-${intellijDisplayVersion}"
    }
}

patchPluginXml {
    version = getPatchedVersion()
    sinceBuild = patchPluginXmlSinceBuild
}

buildPlugin {
    archiveVersion = getPatchedVersion()
}<|MERGE_RESOLUTION|>--- conflicted
+++ resolved
@@ -171,33 +171,6 @@
 }
 
 dependencies {
-<<<<<<< HEAD
-    compile project(':azure-intellij-plugin-lib')
-    compile project(':azure-intellij-plugin-lib-java')
-    compile project(':azure-sdk-reference-book')
-    compile project(':azure-intellij-resource-connector-lib')
-    compile project(':azure-intellij-resource-connector-lib-java')
-    compile project(':azure-intellij-resource-connector-aad')
-    compile project(':azure-intellij-plugin-common')
-    compile project(':azure-intellij-plugin-vm')
-    compile project(':azure-intellij-plugin-springcloud')
-    compile project(':azure-intellij-plugin-storage')
-    compile project(':azure-intellij-plugin-redis')
-    compile project(':azure-intellij-plugin-service-explorer')
-    compile project(':azure-intellij-plugin-database')
-    compile project(':azure-intellij-plugin-database-java')
-    compile project(':azure-intellij-plugin-appservice')
-    compile project(':azure-intellij-plugin-arm')
-    compile project(':azure-intellij-plugin-containerregistry')
-    compile project(':azure-intellij-plugin-containerservice')
-    compile project(':azure-intellij-plugin-applicationinsights')
-    compile project(':azure-intellij-plugin-guidance')
-    compile project(':azure-intellij-plugin-cosmos')
-    compile 'com.microsoft.azure:azure-toolkit-ide-appservice-lib'
-    compile 'com.microsoft.azure:azure-toolkit-applicationinsights-lib'
-    compile 'com.microsoft.azure:azure-toolkit-storage-lib'
-    compile 'com.microsoft.azure:azure-mgmt-eventhub'
-=======
     implementation project(':azure-intellij-plugin-lib')
     implementation project(':azure-intellij-plugin-lib-java')
     implementation project(':azure-sdk-reference-book')
@@ -223,7 +196,6 @@
     implementation 'com.microsoft.azure:azure-toolkit-applicationinsights-lib'
     implementation 'com.microsoft.azure:azure-toolkit-storage-lib'
     implementation 'com.microsoft.azure:azure-mgmt-eventhub'
->>>>>>> b3abdadd
     aspect "com.microsoft.azure:azure-toolkit-common-lib", {
         exclude group: "com.squareup.okhttp3", module: "okhttp"
         exclude group: "com.squareup.okhttp3", module: "okhttp-urlconnection"
@@ -263,14 +235,8 @@
     testImplementation 'io.cucumber:cucumber-java:7.0.0'
     testImplementation 'io.cucumber:cucumber-junit:7.0.0'
     testImplementation 'org.assertj:assertj-core:3.19.0'
-<<<<<<< HEAD
-    testImplementation 'com.microsoft.azure:azure-client-authentication:1.7.13'
-    testCompile 'junit:junit'
-    testCompile 'org.mockito:mockito-core'
-=======
     testImplementation 'junit:junit'
     testImplementation 'org.mockito:mockito-core'
->>>>>>> b3abdadd
 
     testImplementation 'org.powermock:powermock-module-junit4:1.7.0RC4'
     testImplementation 'org.powermock:powermock-api-mockito2:1.7.0RC4'
