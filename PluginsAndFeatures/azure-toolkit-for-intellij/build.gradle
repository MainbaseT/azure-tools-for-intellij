--- conflicted
+++ resolved
@@ -1,20 +1,12 @@
 plugins {
     id "org.jetbrains.intellij" version "0.7.2"
-<<<<<<< HEAD
     id "org.jetbrains.kotlin.jvm" version "1.4.20"
-    id "de.undercouch.download" version "4.0.4"
-    id "com.github.ben-manes.versions" version "0.28.0"
     id 'org.openjfx.javafxplugin' version '0.0.9'
-    id "io.freefair.aspectj.post-compile-weaving" version "5.3.0"
-    id "com.github.spotbugs" version "4.6.0"
-=======
-    id "org.jetbrains.kotlin.jvm" version "1.3.72"
     id "de.undercouch.download" version "4.1.1"
     id "com.github.ben-manes.versions" version "0.39.0"
     id "io.freefair.aspectj.post-compile-weaving" version "6.0.0-m2"
     id "com.github.spotbugs" version "4.7.1"
     id "io.spring.dependency-management" version "1.0.11.RELEASE"
->>>>>>> 37a9a5c3
 }
 
 compileKotlin {
