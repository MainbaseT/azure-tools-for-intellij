--- conflicted
+++ resolved
@@ -17,7 +17,7 @@
     pluginName = 'azure-toolkit-for-intellij'
     version = intellij_version
     updateSinceUntilBuild = Boolean.valueOf(updateVersionRange)
-    plugins = ['java', 'maven', 'maven-model', 'gradle', "properties", 'terminal', 'gradle-java', 'org.intellij.plugins.markdown']
+    plugins = ['java', 'maven', 'maven-model', 'gradle', dep_plugins, "properties", 'terminal', 'gradle-java', 'org.intellij.plugins.markdown']
     downloadSources = Boolean.valueOf(sources)
 }
 
@@ -91,25 +91,15 @@
     }
 
     dependencies {
-<<<<<<< HEAD
-        implementation platform('com.microsoft.azure:azure-toolkit-libs:0.45.0-SNAPSHOT')
-        implementation platform('com.microsoft.azure:azure-toolkit-ide-libs:0.45.0-SNAPSHOT')
-=======
         implementation platform('com.microsoft.azure:azure-toolkit-libs:0.45.0')
         implementation platform('com.microsoft.azure:azure-toolkit-ide-libs:0.45.0')
->>>>>>> 2fdcac95
         implementation platform('com.microsoft.hdinsight:azure-toolkit-ide-hdinsight-libs:0.1.1')
 
         compileOnly 'org.projectlombok:lombok:1.18.24'
         compileOnly 'org.jetbrains:annotations:24.0.0'
         annotationProcessor 'org.projectlombok:lombok:1.18.24'
-<<<<<<< HEAD
-        implementation 'com.microsoft.azure:azure-toolkit-common-lib:0.45.0-SNAPSHOT'
-        aspect "com.microsoft.azure:azure-toolkit-common-lib:0.45.0-SNAPSHOT"
-=======
         implementation 'com.microsoft.azure:azure-toolkit-common-lib:0.45.0'
         aspect "com.microsoft.azure:azure-toolkit-common-lib:0.45.0"
->>>>>>> 2fdcac95
     }
 
     configurations {
