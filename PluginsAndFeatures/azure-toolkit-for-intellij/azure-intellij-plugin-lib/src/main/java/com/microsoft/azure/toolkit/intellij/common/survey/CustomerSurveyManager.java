/*
 * Copyright (c) Microsoft Corporation. All rights reserved.
 * Licensed under the MIT License. See License.txt in the project root for license information.
 */
package com.microsoft.azure.toolkit.intellij.common.survey;

import com.fasterxml.jackson.annotation.JsonProperty;
import com.fasterxml.jackson.core.JsonProcessingException;
import com.fasterxml.jackson.core.util.DefaultPrettyPrinter;
import com.fasterxml.jackson.databind.ObjectMapper;
import com.fasterxml.jackson.databind.ObjectWriter;
import com.fasterxml.jackson.databind.annotation.JsonDeserialize;
import com.fasterxml.jackson.databind.annotation.JsonSerialize;
import com.fasterxml.jackson.datatype.jsr310.deser.LocalDateTimeDeserializer;
import com.fasterxml.jackson.datatype.jsr310.ser.LocalDateTimeSerializer;
import com.intellij.ide.BrowserUtil;
import com.intellij.openapi.application.ApplicationManager;
import com.intellij.openapi.project.Project;
import com.microsoft.azure.toolkit.lib.common.telemetry.AzureTelemeter;
import com.microsoft.azure.toolkit.lib.common.telemetry.AzureTelemetry;
import org.apache.commons.lang3.StringUtils;

import javax.annotation.Nonnull;
import java.io.File;
import java.io.IOException;
import java.nio.file.Paths;
import java.time.LocalDateTime;
import java.util.HashMap;
import java.util.Map;
import java.util.concurrent.atomic.AtomicBoolean;

public class CustomerSurveyManager {
    private static final String AZURE_TOOLS_FOLDER = ".AzureToolsForIntelliJ";
    private static final String BASE_FOLDER = Paths.get(System.getProperty("user.home"), AZURE_TOOLS_FOLDER).toString();
    private static final String FILE_NAME_SURVEY_CONFIG = "SurveyConfig.json";
    private static final String OPERATION_NAME = "operationName";
    private static final String SYSTEM = "system";
    private static final String SERVICE_NAME = "serviceName";
    private static final String SURVEY = "survey";
    private static final String RESPONSE = "response";
    private static final String SURVEY_TYPE = "type";

    private static final int INIT_SURVEY_DELAY_BY_DAY = 10;
    private static final int PUT_OFF_DELAY_BY_DAY = 30;
    private static final int TAKE_SURVEY_DELAY_BY_DAY = 180;

    private final CustomerSurveyConfiguration customerSurveyConfiguration;
    private final AtomicBoolean surveyLock = new AtomicBoolean(true);

    public static CustomerSurveyManager getInstance() {
        return LazyHolder.INSTANCE;
    }

    private CustomerSurveyManager(CustomerSurveyConfiguration customerSurveyConfiguration) {
        this.customerSurveyConfiguration = customerSurveyConfiguration;
    }

<<<<<<< HEAD
    public synchronized void takeSurvey(final Project project, final ICustomerSurvey survey) {
        if (project.isDisposed() || !customerSurveyConfiguration.isAcceptSurvey()) {
=======
    public synchronized void takeSurvey(@Nonnull final Project project, final ICustomerSurvey survey) {
        if (!customerSurveyConfiguration.isAcceptSurvey()) {
>>>>>>> b5e630c5
            return;
        }
        final CustomerSurveyConfiguration.CustomerSurveyStatus status = getSurveyStatus(survey);
        if (status == null) {
            // init status for new survey
            customerSurveyConfiguration.getSurveyStatus().add(createNewStatus(survey));
            saveSurveyStatus();
            return;
        }
        if (LocalDateTime.now().isAfter(status.getNextSurveyDate()) && surveyLock.get()) {
            // show survey pop up
            surveyLock.set(false);
            ApplicationManager.getApplication().invokeLater(() -> showSurveyPopup(project, survey));
        }
    }

    private void showSurveyPopup(final @Nonnull Project project, final ICustomerSurvey survey) {
        final SurveyPopUpDialog popUpDialog = new SurveyPopUpDialog(project, survey, response -> {
            try {
                if (response == CustomerSurveyResponse.ACCEPT) {
                    // redirect to browser
                    BrowserUtil.browse(survey.getLink());
                }
                trackCustomerSurvey(survey, response);
            } finally {
                surveyLock.set(true);
            }
        });
        popUpDialog.setVisible(true);
    }

    private void trackCustomerSurvey(final ICustomerSurvey survey, final CustomerSurveyResponse response) {
        final Map<String, String> properties = new HashMap<>();
        properties.put(SERVICE_NAME, SYSTEM);
        properties.put(OPERATION_NAME, SURVEY);
        properties.put(SURVEY_TYPE, survey.getType());
        properties.put(RESPONSE, response.name());
        AzureTelemeter.log(AzureTelemetry.Type.INFO, properties);
        updateSurveyStatus(survey, response);
    }

    private CustomerSurveyConfiguration.CustomerSurveyStatus getSurveyStatus(ICustomerSurvey survey) {
        return customerSurveyConfiguration.getSurveyStatus().stream()
                .filter(status -> StringUtils.equalsIgnoreCase(status.getType(), survey.getType()))
                .findFirst().orElse(null);
    }

    private CustomerSurveyConfiguration.CustomerSurveyStatus createNewStatus(ICustomerSurvey customerSurvey) {
        return CustomerSurveyConfiguration.CustomerSurveyStatus.builder()
                .type(customerSurvey.getType())
                .surveyTimes(0)
                .nextSurveyDate(LocalDateTime.now().plusDays(INIT_SURVEY_DELAY_BY_DAY)).build();
    }

    private void updateSurveyStatus(ICustomerSurvey survey, CustomerSurveyResponse response) {
        if (response == CustomerSurveyResponse.NEVER_SHOW_AGAIN) {
            customerSurveyConfiguration.setAcceptSurvey(false);
        } else {
            final CustomerSurveyConfiguration.CustomerSurveyStatus surveyStatus = getSurveyStatus(survey);
            if (response == CustomerSurveyResponse.ACCEPT) {
                surveyStatus.setSurveyTimes(surveyStatus.getSurveyTimes() + 1);
                surveyStatus.setLastSurveyDate(LocalDateTime.now());
            }
            final int delay = response == CustomerSurveyResponse.ACCEPT ? TAKE_SURVEY_DELAY_BY_DAY : PUT_OFF_DELAY_BY_DAY;
            surveyStatus.setNextSurveyDate(LocalDateTime.now().plusDays(delay * 2));
            customerSurveyConfiguration.getSurveyStatus().stream()
                    .filter(status -> !StringUtils.equalsIgnoreCase(status.getType(), survey.getType()))
                    .forEach(customerSurveyStatus -> customerSurveyStatus.setNextSurveyDate(LocalDateTime.now().plusDays(delay)));
        }
        saveSurveyStatus();
    }

    private void saveSurveyStatus() {
        final ObjectMapper mapper = new ObjectMapper();
        final ObjectWriter writer = mapper.writer(new DefaultPrettyPrinter());
        final File file = getConfigurationFile();
        try {
            if (!file.exists()) {
                file.createNewFile();
            }
            writer.writeValue(file, customerSurveyConfiguration);
        } catch (final IOException e) {
            // swallow exceptions for survey
        }
    }

    private static File getConfigurationFile() {
        return new File(BASE_FOLDER, FILE_NAME_SURVEY_CONFIG);
    }

    private static final class LazyHolder {
        private static final CustomerSurveyManager INSTANCE;

        static {
            INSTANCE = new CustomerSurveyManager(readSurveyStatus());
        }

        private static CustomerSurveyConfiguration readSurveyStatus() {
            final ObjectMapper mapper = new ObjectMapper();
            final File configurationFile = getConfigurationFile();
            try {
                return mapper.readValue(configurationFile, CustomerSurveyConfiguration.class);
            } catch (final JsonProcessingException jsonException) {
                return readToolkitSurveyStatusFromOldConfiguration(configurationFile, mapper);
            } catch (final IOException e) {
                return new CustomerSurveyConfiguration();
            }
        }

        private static CustomerSurveyConfiguration readToolkitSurveyStatusFromOldConfiguration(final File configurationFile, final ObjectMapper mapper) {
            try {
                final SurveyConfig config = mapper.readValue(configurationFile, SurveyConfig.class);
                final CustomerSurveyConfiguration.CustomerSurveyStatus surveyStatus = CustomerSurveyConfiguration.CustomerSurveyStatus.builder()
                        .type(CustomerSurvey.AZURE_INTELLIJ_TOOLKIT.name())
                        .surveyTimes(config.surveyTimes)
                        .lastSurveyDate(config.lastSurveyDate)
                        .nextSurveyDate(config.nextSurveyDate).build();
                final CustomerSurveyConfiguration surveyConfiguration = new CustomerSurveyConfiguration();
                surveyConfiguration.getSurveyStatus().add(surveyStatus);
                return surveyConfiguration;
            } catch (final IOException e) {
                return new CustomerSurveyConfiguration();
            }
        }
    }

    @Deprecated
    static class SurveyConfig {
        @JsonProperty("surveyTimes")
        private final int surveyTimes = 0;
        @JsonProperty("isAcceptSurvey")
        private final boolean isAcceptSurvey = true;
        @JsonDeserialize(using = LocalDateTimeDeserializer.class)
        @JsonSerialize(using = LocalDateTimeSerializer.class)
        private final LocalDateTime lastSurveyDate = null;
        @JsonDeserialize(using = LocalDateTimeDeserializer.class)
        @JsonSerialize(using = LocalDateTimeSerializer.class)
        private final LocalDateTime nextSurveyDate = LocalDateTime.now().plusDays(INIT_SURVEY_DELAY_BY_DAY);
    }
}<|MERGE_RESOLUTION|>--- conflicted
+++ resolved
@@ -55,13 +55,8 @@
         this.customerSurveyConfiguration = customerSurveyConfiguration;
     }
 
-<<<<<<< HEAD
-    public synchronized void takeSurvey(final Project project, final ICustomerSurvey survey) {
+    public synchronized void takeSurvey(@Nonnull final Project project, final ICustomerSurvey survey) {
         if (project.isDisposed() || !customerSurveyConfiguration.isAcceptSurvey()) {
-=======
-    public synchronized void takeSurvey(@Nonnull final Project project, final ICustomerSurvey survey) {
-        if (!customerSurveyConfiguration.isAcceptSurvey()) {
->>>>>>> b5e630c5
             return;
         }
         final CustomerSurveyConfiguration.CustomerSurveyStatus status = getSurveyStatus(survey);
