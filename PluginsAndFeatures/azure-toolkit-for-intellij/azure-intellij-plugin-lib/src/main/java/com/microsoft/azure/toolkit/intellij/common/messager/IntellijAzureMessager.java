--- conflicted
+++ resolved
@@ -50,25 +50,14 @@
         switch (raw.getType()) {
             case ALERT, CONFIRM -> {
                 final boolean[] result = new boolean[]{true};
-<<<<<<< HEAD
-                UIUtil.invokeAndWaitIfNeeded(() -> {
+                ApplicationManager.getApplication().invokeAndWait(() -> {
                     try {
                         final String title = StringUtils.firstNonBlank(raw.getTitle(), DEFAULT_TITLE);
                         result[0] = MessageDialogBuilder.yesNo(title, raw.getContent()).guessWindowAndAsk();
                     } catch (final Throwable e) {
                         e.printStackTrace();
                     }
-                });
-=======
-                try {
-                    ApplicationManager.getApplication().invokeAndWait(() -> {
-                        final String title = StringUtils.firstNonBlank(raw.getTitle(), DEFAULT_TITLE);
-                        result[0] = MessageDialogBuilder.yesNo(title, raw.getContent()).guessWindowAndAsk();
-                    }, ModalityState.any());
-                } catch (final Throwable e) {
-                    e.printStackTrace();
-                }
->>>>>>> afd7a286
+                }, ModalityState.any());
                 return result[0];
             }
             case DEBUG -> {
